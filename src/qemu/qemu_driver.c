--- conflicted
+++ resolved
@@ -11720,16 +11720,6 @@
         goto cleanup;
     }
 
-<<<<<<< HEAD
-    if (!virDomainObjIsActive(vm)) {
-        qemuReportError(VIR_ERR_OPERATION_INVALID, "%s",
-                        _("domain is not running"));
-        goto cleanup;
-    }
-
-    device = qemuDiskPathToAlias(vm, path, NULL);
-    if (!device) {
-=======
     priv = vm->privateData;
     if (qemuCapsGet(priv->qemuCaps, QEMU_CAPS_BLOCKJOB_ASYNC)) {
         async = true;
@@ -11746,7 +11736,6 @@
         qemuReportError(VIR_ERR_CONFIG_UNSUPPORTED, "%s",
                         _("setting bandwidth at start of block pull not "
                           "supported with this QEMU binary"));
->>>>>>> 9515e285
         goto cleanup;
     }
 
