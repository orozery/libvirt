/*
 * Copyright (C) 2010-2012 Red Hat, Inc.
 * Copyright (C) 2010-2012 IBM Corporation
 *
 * This library is free software; you can redistribute it and/or
 * modify it under the terms of the GNU Lesser General Public
 * License as published by the Free Software Foundation; either
 * version 2.1 of the License, or (at your option) any later version.
 *
 * This library is distributed in the hope that it will be useful,
 * but WITHOUT ANY WARRANTY; without even the implied warranty of
 * MERCHANTABILITY or FITNESS FOR A PARTICULAR PURPOSE.  See the GNU
 * Lesser General Public License for more details.
 *
 * You should have received a copy of the GNU Lesser General Public
 * License along with this library.  If not, see
 * <http://www.gnu.org/licenses/>.
 *
 * Authors:
 *     Stefan Berger <stefanb@us.ibm.com>
 *     Dirk Herrendoerfer <herrend[at]de[dot]ibm[dot]com>
 *
 * Notes:
 * netlink: http://lovezutto.googlepages.com/netlink.pdf
 *          iproute2 package
 *
 * 2012/02: Renamed from netlink.[ch] to virnetlink.[ch]
 *
 */

#include <config.h>

#include <errno.h>
#include <unistd.h>
#include <sys/types.h>
#include <sys/socket.h>

#include "virnetlink.h"
#include "virlog.h"
#include "viralloc.h"
#include "virthread.h"
#include "virmacaddr.h"
#include "virerror.h"

#ifndef SOL_NETLINK
# define SOL_NETLINK 270
#endif

#define VIR_FROM_THIS VIR_FROM_NET

#define NETLINK_ACK_TIMEOUT_S  2

#if defined(__linux__) && defined(HAVE_LIBNL)
/* State for a single netlink event handle */
struct virNetlinkEventHandle {
    int watch;
    virNetlinkEventHandleCallback handleCB;
    virNetlinkEventRemoveCallback removeCB;
    void *opaque;
    virMacAddr macaddr;
    int deleted;
};

# ifdef HAVE_LIBNL1
#  define virNetlinkAlloc nl_handle_alloc
#  define virNetlinkFree nl_handle_destroy
typedef struct nl_handle virNetlinkHandle;
# else
#  define virNetlinkAlloc nl_socket_alloc
#  define virNetlinkFree nl_socket_free
typedef struct nl_sock virNetlinkHandle;
# endif

typedef struct _virNetlinkEventSrvPrivate virNetlinkEventSrvPrivate;
typedef virNetlinkEventSrvPrivate *virNetlinkEventSrvPrivatePtr;
struct _virNetlinkEventSrvPrivate {
    /*Server*/
    virMutex lock;
    int eventwatch;
    int netlinkfd;
    virNetlinkHandle *netlinknh;
    /*Events*/
    int handled;
    size_t handlesCount;
    size_t handlesAlloc;
    struct virNetlinkEventHandle *handles;
};

enum virNetlinkDeleteMode {
    VIR_NETLINK_HANDLE_VALID,
    VIR_NETLINK_HANDLE_DELETED,
};

/* Unique ID for the next netlink watch to be registered */
static int nextWatch = 1;

/* Allocate extra slots for virEventPollHandle/virEventPollTimeout
 records in this multiple */
# define NETLINK_EVENT_ALLOC_EXTENT 10

/* Linux kernel supports up to MAX_LINKS (32 at the time) individual
 * netlink protocols. */
static virNetlinkEventSrvPrivatePtr server[MAX_LINKS] = {NULL};
static virNetlinkHandle *placeholder_nlhandle = NULL;

/* Function definitions */

/**
 * virNetlinkStartup:
 *
 * Perform any initialization that needs to take place before the
 * program starts up worker threads. This is currently used to assure
 * that an nl_handle is allocated prior to any attempts to bind a
 * netlink socket. For a discussion of why this is necessary, please
 * see the following email message:
 *
 *   https://www.redhat.com/archives/libvir-list/2012-May/msg00202.html
 *
 * The short version is that, without this placeholder allocation of
 * an nl_handle that is never used, it is possible for nl_connect() in
 * one thread to collide with a direct bind() of a netlink socket in
 * another thread, leading to failure of the operation (which could
 * lead to failure of libvirtd to start). Since getaddrinfo() (used by
 * libvirtd in virSocketAddrParse, which is called quite frequently
 * during startup) directly calls bind() on a netlink socket, this is
 * actually a very common occurrence (15-20% failure rate on some
 * hardware).
 *
 * Returns 0 on success, -1 on failure.
 */
int
virNetlinkStartup(void)
{
    if (placeholder_nlhandle)
        return 0;
    VIR_DEBUG("Running global netlink initialization");
    placeholder_nlhandle = virNetlinkAlloc();
    if (!placeholder_nlhandle) {
        virReportSystemError(errno, "%s",
                             _("cannot allocate placeholder nlhandle for netlink"));
        return -1;
    }
    return 0;
}

/**
 * virNetlinkShutdown:
 *
 * Undo any initialization done by virNetlinkStartup. This currently
 * destroys the placeholder nl_handle.
 */
void
virNetlinkShutdown(void)
{
    if (placeholder_nlhandle) {
        virNetlinkFree(placeholder_nlhandle);
        placeholder_nlhandle = NULL;
    }
}

/**
 * virNetlinkCommand:
 * @nlmsg: pointer to netlink message
 * @respbuf: pointer to pointer where response buffer will be allocated
 * @respbuflen: pointer to integer holding the size of the response buffer
 *      on return of the function.
 * @src_pid: the pid of the process to send a message
 * @dst_pid: the pid of the process to talk to, i.e., pid = 0 for kernel
 * @protocol: netlink protocol
 * @groups: the group identifier
 *
 * Send the given message to the netlink layer and receive response.
 * Returns 0 on success, -1 on error. In case of error, no response
 * buffer will be returned.
 */
int virNetlinkCommand(struct nl_msg *nl_msg,
                      struct nlmsghdr **resp, unsigned int *respbuflen,
                      uint32_t src_pid, uint32_t dst_pid,
                      unsigned int protocol, unsigned int groups)
{
    int rc = 0;
    struct sockaddr_nl nladdr = {
            .nl_family = AF_NETLINK,
            .nl_pid    = dst_pid,
            .nl_groups = 0,
    };
    ssize_t nbytes;
    struct timeval tv = {
        .tv_sec = NETLINK_ACK_TIMEOUT_S,
    };
    fd_set readfds;
    int fd;
    int n;
    struct nlmsghdr *nlmsg = nlmsg_hdr(nl_msg);
    virNetlinkHandle *nlhandle = NULL;

    if (protocol >= MAX_LINKS) {
        virReportSystemError(EINVAL,
                             _("invalid protocol argument: %d"), protocol);
        return -EINVAL;
    }

    nlhandle = virNetlinkAlloc();
    if (!nlhandle) {
        virReportSystemError(errno,
                             "%s", _("cannot allocate nlhandle for netlink"));
        return -1;
    }

    if (nl_connect(nlhandle, protocol) < 0) {
        virReportSystemError(errno,
                        _("cannot connect to netlink socket with protocol %d"),
                             protocol);
        rc = -1;
        goto error;
    }

    fd = nl_socket_get_fd(nlhandle);
    if (fd < 0) {
        virReportSystemError(errno,
                             "%s", _("cannot get netlink socket fd"));
        rc = -1;
        goto error;
    }

    if (groups && nl_socket_add_membership(nlhandle, groups) < 0) {
        virReportSystemError(errno,
                             "%s", _("cannot add netlink membership"));
        rc = -1;
        goto error;
    }

    nlmsg_set_dst(nl_msg, &nladdr);

    nlmsg->nlmsg_pid = src_pid ? src_pid : getpid();

    nbytes = nl_send_auto_complete(nlhandle, nl_msg);
    if (nbytes < 0) {
        virReportSystemError(errno,
                             "%s", _("cannot send to netlink socket"));
        rc = -1;
        goto error;
    }

    FD_ZERO(&readfds);
    FD_SET(fd, &readfds);

    n = select(fd + 1, &readfds, NULL, NULL, &tv);
    if (n <= 0) {
        if (n < 0)
            virReportSystemError(errno, "%s",
                                 _("error in select call"));
        if (n == 0)
            virReportSystemError(ETIMEDOUT, "%s",
                                 _("no valid netlink response was received"));
        rc = -1;
        goto error;
    }

    *respbuflen = nl_recv(nlhandle, &nladdr,
                          (unsigned char **)resp, NULL);
    if (*respbuflen <= 0) {
        virReportSystemError(errno,
                             "%s", _("nl_recv failed"));
        rc = -1;
    }
error:
    if (rc == -1) {
        VIR_FREE(*resp);
        *resp = NULL;
        *respbuflen = 0;
    }

    virNetlinkFree(nlhandle);
    return rc;
}

static void
virNetlinkEventServerLock(virNetlinkEventSrvPrivatePtr driver)
{
    virMutexLock(&driver->lock);
}

static void
virNetlinkEventServerUnlock(virNetlinkEventSrvPrivatePtr driver)
{
    virMutexUnlock(&driver->lock);
}

/**
 * virNetlinkEventRemoveClientPrimitive:
 *
 * @i: index of the client to remove from the table
 * @protocol: netlink protocol
 *
 * This static function does the low level removal of a client from
 * the table once its index is known, including calling the remove
 * callback (which usually will free resources required by the
 * handler). The event server lock *must* be locked before calling
 * this function.
 *
 * assumes success, returns nothing.
 */
static int
virNetlinkEventRemoveClientPrimitive(size_t i, unsigned int protocol)
{
    if (protocol >= MAX_LINKS)
        return -EINVAL;

    virNetlinkEventRemoveCallback removeCB = server[protocol]->handles[i].removeCB;

    if (removeCB) {
        (removeCB)(server[protocol]->handles[i].watch,
                   &server[protocol]->handles[i].macaddr,
                   server[protocol]->handles[i].opaque);
    }
    server[protocol]->handles[i].deleted = VIR_NETLINK_HANDLE_DELETED;
    return 0;
}

static void
virNetlinkEventCallback(int watch,
                        int fd ATTRIBUTE_UNUSED,
                        int events ATTRIBUTE_UNUSED,
                        void *opaque)
{
    virNetlinkEventSrvPrivatePtr srv = opaque;
    struct nlmsghdr *msg;
    struct sockaddr_nl peer;
    struct ucred *creds = NULL;
    int i, length;
    bool handled = false;

    length = nl_recv(srv->netlinknh, &peer,
                     (unsigned char **)&msg, &creds);

    if (length == 0)
        return;
    if (length < 0) {
        virReportSystemError(errno,
                             "%s", _("nl_recv returned with error"));
        return;
    }

    virNetlinkEventServerLock(srv);

    VIR_DEBUG("dispatching to max %d clients, called from event watch %d",
            (int)srv->handlesCount, watch);

    for (i = 0; i < srv->handlesCount; i++) {
        if (srv->handles[i].deleted != VIR_NETLINK_HANDLE_VALID)
            continue;

        VIR_DEBUG("dispatching client %d.", i);

        (srv->handles[i].handleCB)(msg, length, &peer, &handled,
                                   srv->handles[i].opaque);
    }

    if (!handled)
        VIR_DEBUG("event not handled.");
    VIR_FREE(msg);
    virNetlinkEventServerUnlock(srv);
}

/**
 * virNetlinkEventServiceStop:
 *
 * stop the monitor to receive netlink messages for libvirtd.
 * This removes the netlink socket fd from the event handler.
 *
 * @protocol: netlink protocol
 *
 * Returns -1 if the monitor cannot be unregistered, 0 upon success
 */
int
virNetlinkEventServiceStop(unsigned int protocol)
{
    if (protocol >= MAX_LINKS)
        return -EINVAL;

    virNetlinkEventSrvPrivatePtr srv = server[protocol];
    int i;

    VIR_INFO("stopping netlink event service");

    if (!server[protocol])
        return 0;

    virNetlinkEventServerLock(srv);
    nl_close(srv->netlinknh);
    virNetlinkFree(srv->netlinknh);
    virEventRemoveHandle(srv->eventwatch);

    /* free any remaining clients on the list */
    for (i = 0; i < srv->handlesCount; i++) {
        if (srv->handles[i].deleted == VIR_NETLINK_HANDLE_VALID)
            virNetlinkEventRemoveClientPrimitive(i, protocol);
    }

    server[protocol] = NULL;
    virNetlinkEventServerUnlock(srv);

    virMutexDestroy(&srv->lock);
    VIR_FREE(srv);
    return 0;
}

/**
 * virNetlinkEventServiceStopAll:
 *
 * Stop all the monitors to receive netlink messages for libvirtd.
 *
 * Returns -1 if any monitor cannot be unregistered, 0 upon success
 */
int
virNetlinkEventServiceStopAll(void)
{
    unsigned int i, j;
    virNetlinkEventSrvPrivatePtr srv = NULL;

    VIR_INFO("stopping all netlink event services");

    for (i = 0; i < MAX_LINKS; i++) {
        srv = server[i];
        if (!srv)
            continue;

        virNetlinkEventServerLock(srv);
        nl_close(srv->netlinknh);
        virNetlinkFree(srv->netlinknh);
        virEventRemoveHandle(srv->eventwatch);

        for (j = 0; j < srv->handlesCount; j++) {
            if (srv->handles[j].deleted == VIR_NETLINK_HANDLE_VALID)
                virNetlinkEventRemoveClientPrimitive(j, i);
        }

        server[i] = NULL;
        virNetlinkEventServerUnlock(srv);

        virMutexDestroy(&srv->lock);
        VIR_FREE(srv);
    }

    return 0;
}

/**
 * virNetlinkEventServiceIsRunning:
 *
 * Returns if the netlink event service is running.
 *
 * @protocol: netlink protocol
 *
 * Returns 'true' if the service is running, 'false' if stopped.
 */
bool
virNetlinkEventServiceIsRunning(unsigned int protocol)
{
    if (protocol >= MAX_LINKS) {
        virReportSystemError(EINVAL,
                             _("invalid protocol argument: %d"), protocol);
        return false;
    }

    return server[protocol] != NULL;
}

/**
 * virNetlinkEventServiceLocalPid:
 *
 * @protocol: netlink protocol
 *
 * Returns the nl_pid value that was used to bind() the netlink socket
 * used by the netlink event service, or -1 on error (netlink
 * guarantees that this value will always be > 0).
 */
int virNetlinkEventServiceLocalPid(unsigned int protocol)
{
    if (protocol >= MAX_LINKS)
        return -EINVAL;

    if (!(server[protocol] && server[protocol]->netlinknh)) {
        virReportError(VIR_ERR_INTERNAL_ERROR, "%s",
                       _("netlink event service not running"));
        return -1;
    }
    return (int)nl_socket_get_local_port(server[protocol]->netlinknh);
}


/**
 * virNetlinkEventServiceStart:
 *
 * start a monitor to receive netlink messages for libvirtd.
 * This registers a netlink socket with the event interface.
 *
 * @protocol: netlink protocol
 * @groups: broadcast groups to join in
 * Returns -1 if the monitor cannot be registered, 0 upon success
 */
int
virNetlinkEventServiceStart(unsigned int protocol, unsigned int groups)
{
    virNetlinkEventSrvPrivatePtr srv;
    int fd;
    int ret = -1;

    if (protocol >= MAX_LINKS) {
        virReportSystemError(EINVAL,
                             _("invalid protocol argument: %d"), protocol);
        return -EINVAL;
    }

    if (server[protocol])
        return 0;

    VIR_INFO("starting netlink event service with protocol %d", protocol);

    if (VIR_ALLOC(srv) < 0) {
        virReportOOMError();
        return -1;
    }

    if (virMutexInit(&srv->lock) < 0) {
        VIR_FREE(srv);
        return -1;
    }

    virNetlinkEventServerLock(srv);

    /* Allocate a new socket and get fd */
    srv->netlinknh = virNetlinkAlloc();

    if (!srv->netlinknh) {
        virReportSystemError(errno,
                             "%s", _("cannot allocate nlhandle for virNetlinkEvent server"));
        goto error_locked;
    }

<<<<<<< HEAD
    if (nl_connect(srv->netlinknh, NETLINK_ROUTE) < 0) {
        virReportSystemError(errno,
                             "%s", _("cannot connect to netlink socket"));
=======
    if (nl_connect(srv->netlinknh, protocol) < 0) {
        virReportSystemError(errno,
                             _("cannot connect to netlink socket with protocol %d"), protocol);
>>>>>>> c90d7567
        goto error_server;
    }

    fd = nl_socket_get_fd(srv->netlinknh);
    if (fd < 0) {
        virReportSystemError(errno,
                             "%s", _("cannot get netlink socket fd"));
<<<<<<< HEAD
=======
        goto error_server;
    }

    if (groups && nl_socket_add_membership(srv->netlinknh, groups) < 0) {
        virReportSystemError(errno,
                             "%s", _("cannot add netlink membership"));
>>>>>>> c90d7567
        goto error_server;
    }

    if (nl_socket_set_nonblocking(srv->netlinknh)) {
        virReportSystemError(errno, "%s",
                             _("cannot set netlink socket nonblocking"));
        goto error_server;
    }

    if ((srv->eventwatch = virEventAddHandle(fd,
                                             VIR_EVENT_HANDLE_READABLE,
                                             virNetlinkEventCallback,
                                             srv, NULL)) < 0) {
        virReportError(VIR_ERR_INTERNAL_ERROR, "%s",
                       _("Failed to add netlink event handle watch"));
        goto error_server;
    }

    srv->netlinkfd = fd;
    VIR_DEBUG("netlink event listener on fd: %i running", fd);

    ret = 0;
    server[protocol] = srv;

error_server:
    if (ret < 0) {
        nl_close(srv->netlinknh);
        virNetlinkFree(srv->netlinknh);
    }
error_locked:
    virNetlinkEventServerUnlock(srv);
    if (ret < 0) {
        virMutexDestroy(&srv->lock);
        VIR_FREE(srv);
    }
    return ret;
}

/**
 * virNetlinkEventAddClient:
 *
 * @handleCB: callback to invoke when an event occurs
 * @removeCB: callback to invoke when removing a client
 * @opaque: user data to pass to callback
 * @macaddr: macaddr to store with the data. Used to identify callers.
 *           May be null.
 * @protocol: netlink protocol
 *
 * register a callback for handling of netlink messages. The
 * registered function receives the entire netlink message and
 * may choose to act upon it.
 *
 * Returns -1 if the file handle cannot be registered, number of
 * monitor upon success.
 */
int
virNetlinkEventAddClient(virNetlinkEventHandleCallback handleCB,
                         virNetlinkEventRemoveCallback removeCB,
                         void *opaque, const virMacAddrPtr macaddr,
                         unsigned int protocol)
{
    int i, r, ret = -1;
    virNetlinkEventSrvPrivatePtr srv = NULL;

    if (protocol >= MAX_LINKS)
        return -EINVAL;

    srv = server[protocol];

    if (handleCB == NULL) {
        virReportError(VIR_ERR_INTERNAL_ERROR, "%s",
                       _("Invalid NULL callback provided"));
        return -1;
    }

    virNetlinkEventServerLock(srv);

    VIR_DEBUG("adding client: %d.", nextWatch);

    r = 0;
    /* first try to re-use deleted free slots */
    for (i = 0; i < srv->handlesCount; i++) {
        if (srv->handles[i].deleted == VIR_NETLINK_HANDLE_DELETED) {
            r = i;
            goto addentry;
        }
    }
    /* Resize the eventLoop array if needed */
    if (srv->handlesCount == srv->handlesAlloc) {
        VIR_DEBUG("Used %zu handle slots, adding at least %d more",
                  srv->handlesAlloc, NETLINK_EVENT_ALLOC_EXTENT);
        if (VIR_RESIZE_N(srv->handles, srv->handlesAlloc,
                        srv->handlesCount, NETLINK_EVENT_ALLOC_EXTENT) < 0) {
            virReportOOMError();
            goto error;
        }
    }
    r = srv->handlesCount++;

addentry:
    srv->handles[r].watch    = nextWatch;
    srv->handles[r].handleCB = handleCB;
    srv->handles[r].removeCB = removeCB;
    srv->handles[r].opaque   = opaque;
    srv->handles[r].deleted  = VIR_NETLINK_HANDLE_VALID;
    if (macaddr)
        virMacAddrSet(&srv->handles[r].macaddr, macaddr);
    else
        virMacAddrSetRaw(&srv->handles[r].macaddr,
                         (unsigned char[VIR_MAC_BUFLEN]){0,0,0,0,0,0});

    VIR_DEBUG("added client to loop slot: %d. with macaddr ptr=%p", r, macaddr);

    ret = nextWatch++;
error:
    virNetlinkEventServerUnlock(srv);
    return ret;
}

/**
 * virNetlinkEventRemoveClient:
 *
 * @watch: watch whose handle to remove
 * @macaddr: macaddr whose handle to remove
 * @protocol: netlink protocol
 *
 * Unregister a callback from a netlink monitor.
 * The handler function referenced will no longer receive netlink messages.
 * Either watch or macaddr may be used, the other should be null.
 *
 * Returns -1 if the file handle was not registered, 0 upon success
 */
int
virNetlinkEventRemoveClient(int watch, const virMacAddrPtr macaddr,
                            unsigned int protocol)
{
    int i;
    int ret = -1;
    virNetlinkEventSrvPrivatePtr srv = NULL;

    if (protocol >= MAX_LINKS)
        return -EINVAL;

    srv = server[protocol];

    VIR_DEBUG("removing client watch=%d, mac=%p.", watch, macaddr);

    if (watch <= 0 && !macaddr) {
        VIR_WARN("Ignoring invalid netlink client id: %d", watch);
        return -1;
    }

    virNetlinkEventServerLock(srv);

    for (i = 0; i < srv->handlesCount; i++) {
        if (srv->handles[i].deleted != VIR_NETLINK_HANDLE_VALID)
            continue;

        if ((watch && srv->handles[i].watch == watch) ||
            (!watch &&
             virMacAddrCmp(macaddr, &srv->handles[i].macaddr) == 0)) {

            VIR_DEBUG("removed client: %d by %s.",
                      srv->handles[i].watch, watch ? "index" : "mac");
            virNetlinkEventRemoveClientPrimitive(i, protocol);
            ret = 0;
            goto cleanup;
        }
    }
    VIR_DEBUG("no client found to remove.");

cleanup:
    virNetlinkEventServerUnlock(srv);
    return ret;
}

#else

# if defined(__linux)
static const char *unsupported = N_("libnl was not available at build time");
# else
static const char *unsupported = N_("not supported on non-linux platforms");
# endif

int
virNetlinkStartup(void)
{
    return 0;
}

void
virNetlinkShutdown(void)
{
    return;
}

int virNetlinkCommand(struct nl_msg *nl_msg ATTRIBUTE_UNUSED,
                      struct nlmsghdr **resp ATTRIBUTE_UNUSED,
                      unsigned int *respbuflen ATTRIBUTE_UNUSED,
                      uint32_t src_pid ATTRIBUTE_UNUSED,
                      uint32_t dst_pid ATTRIBUTE_UNUSED,
                      unsigned int protocol ATTRIBUTE_UNUSED,
                      unsigned int groups ATTRIBUTE_UNUSED)
{
    virReportError(VIR_ERR_INTERNAL_ERROR, "%s", _(unsupported));
    return -1;
}

/**
 * stopNetlinkEventServer: stop the monitor to receive netlink
 * messages for libvirtd
 */
int virNetlinkEventServiceStop(unsigned int protocol ATTRIBUTE_UNUSED)
{
    VIR_DEBUG("%s", _(unsupported));
    return 0;
}

/**
 * stopNetlinkEventServerAll: stop all the monitors to receive netlink
 * messages for libvirtd
 */
int virNetlinkEventServiceStopAll(void)
{
    VIR_DEBUG("%s", _(unsupported));
    return 0;
}

/**
 * startNetlinkEventServer: start a monitor to receive netlink
 * messages for libvirtd
 */
int virNetlinkEventServiceStart(unsigned int protocol ATTRIBUTE_UNUSED,
                                unsigned int groups ATTRIBUTE_UNUSED)
{
    VIR_DEBUG("%s", _(unsupported));
    return 0;
}

/**
 * virNetlinkEventServiceIsRunning: returns if the netlink event
 * service is running.
 */
bool virNetlinkEventServiceIsRunning(unsigned int protocol ATTRIBUTE_UNUSED)
{
    virReportError(VIR_ERR_INTERNAL_ERROR, "%s", _(unsupported));
    return 0;
}

int virNetlinkEventServiceLocalPid(unsigned int protocol ATTRIBUTE_UNUSED)
{
    virReportError(VIR_ERR_INTERNAL_ERROR, "%s", _(unsupported));
    return -1;
}

/**
 * virNetlinkEventAddClient: register a callback for handling of
 * netlink messages
 */
int virNetlinkEventAddClient(virNetlinkEventHandleCallback handleCB ATTRIBUTE_UNUSED,
                             virNetlinkEventRemoveCallback removeCB ATTRIBUTE_UNUSED,
                             void *opaque ATTRIBUTE_UNUSED,
                             const virMacAddrPtr macaddr ATTRIBUTE_UNUSED,
                             unsigned int protocol ATTRIBUTE_UNUSED)
{
    virReportError(VIR_ERR_INTERNAL_ERROR, "%s", _(unsupported));
    return -1;
}

/**
 * virNetlinkEventRemoveClient: unregister a callback from a netlink monitor
 */
int virNetlinkEventRemoveClient(int watch ATTRIBUTE_UNUSED,
                                const virMacAddrPtr macaddr ATTRIBUTE_UNUSED,
                                unsigned int protocol ATTRIBUTE_UNUSED)
{
    virReportError(VIR_ERR_INTERNAL_ERROR, "%s", _(unsupported));
    return -1;
}

#endif /* __linux__ */<|MERGE_RESOLUTION|>--- conflicted
+++ resolved
@@ -539,15 +539,9 @@
         goto error_locked;
     }
 
-<<<<<<< HEAD
-    if (nl_connect(srv->netlinknh, NETLINK_ROUTE) < 0) {
-        virReportSystemError(errno,
-                             "%s", _("cannot connect to netlink socket"));
-=======
     if (nl_connect(srv->netlinknh, protocol) < 0) {
         virReportSystemError(errno,
                              _("cannot connect to netlink socket with protocol %d"), protocol);
->>>>>>> c90d7567
         goto error_server;
     }
 
@@ -555,15 +549,12 @@
     if (fd < 0) {
         virReportSystemError(errno,
                              "%s", _("cannot get netlink socket fd"));
-<<<<<<< HEAD
-=======
         goto error_server;
     }
 
     if (groups && nl_socket_add_membership(srv->netlinknh, groups) < 0) {
         virReportSystemError(errno,
                              "%s", _("cannot add netlink membership"));
->>>>>>> c90d7567
         goto error_server;
     }
 
