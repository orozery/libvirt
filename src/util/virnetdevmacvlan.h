--- conflicted
+++ resolved
@@ -86,11 +86,7 @@
     ATTRIBUTE_NONNULL(4) ATTRIBUTE_RETURN_CHECK;
 
 int virNetDevMacVLanVPortProfileRegisterCallback(const char *ifname,
-<<<<<<< HEAD
-                                             const unsigned char *macaddress ,
-=======
                                              const virMacAddrPtr macaddress,
->>>>>>> c90d7567
                                              const char *linkdev,
                                              const unsigned char *vmuuid,
                                              virNetDevVPortProfilePtr virtPortProfile,
