<html>
  <body>
    <h1>Domain XML format</h1>

    <ul id="toc"></ul>

    <p>
      This section describes the XML format used to represent domains, there are
      variations on the format based on the kind of domains run and the options
      used to launch them. For hypervisor specific details consult the
      <a href="drivers.html">driver docs</a>
    </p>


    <h2><a name="elements">Element and attribute overview</a></h2>

    <p>
      The root element required for all virtual machines is
      named <code>domain</code>. It has two attributes, the
      <code>type</code> specifies the hypervisor used for running
      the domain. The allowed values are driver specific, but
      include "xen", "kvm", "qemu", "lxc" and "kqemu". The
      second attribute is <code>id</code> which is a unique
      integer identifier for the running guest machine. Inactive
      machines have no id value.
    </p>


    <h3><a name="elementsMetadata">General metadata</a></h3>

<pre>
&lt;domain type='xen' id='3'&gt;
  &lt;name&gt;fv0&lt;/name&gt;
  &lt;uuid&gt;4dea22b31d52d8f32516782e98ab3fa0&lt;/uuid&gt;
  &lt;title&gt;A short description - title - of the domain&lt;/title&gt;
  &lt;description&gt;Some human readable description&lt;/description&gt;
  &lt;metadata&gt;
    &lt;app1:foo xmlns:app1="http://app1.org/app1/"&gt;..&lt;/app1:foo&gt;
    &lt;app2:bar xmlns:app2="http://app1.org/app2/"&gt;..&lt;/app2:bar&gt;
  &lt;/metadata&gt;
  ...</pre>

    <dl>
      <dt><code>name</code></dt>
      <dd>The content of the <code>name</code> element provides
        a short name for the virtual machine. This name should
        consist only of alpha-numeric characters and is required
        to be unique within the scope of a single host. It is
        often used to form the filename for storing the persistent
        configuration file. <span class="since">Since 0.0.1</span></dd>
      <dt><code>uuid</code></dt>
      <dd>The content of the <code>uuid</code> element provides
        a globally unique identifier for the virtual machine.
        The format must be RFC 4122 compliant,
        eg <code>3e3fce45-4f53-4fa7-bb32-11f34168b82b</code>.
        If omitted when defining/creating a new machine, a random
        UUID is generated. It is also possible to provide the UUID
        via a <a href="#elementsSysinfo"><code>sysinfo</code></a>
        specification. <span class="since">Since 0.0.1, sysinfo
        since 0.8.7</span></dd>

      <dt><code>title</code></dt>
      <dd>The optional element <code>title</code> provides space for a
        short description of the domain. The title should not contain
        any newlines. <span class="since">Since 0.9.10</span>.</dd>

      <dt><code>description</code></dt>
      <dd>The content of the <code>description</code> element provides a
        human readable description of the virtual machine. This data is not
        used by libvirt in any way, it can contain any information the user
        wants. <span class="since">Since 0.7.2</span></dd>

      <dt><code>metadata</code></dt>
      <dd>The <code>metadata</code> node can be used by applications
        to store custom metadata in the form of XML
        nodes/trees. Applications must use custom namespaces on their
        XML nodes/trees, with only one top-level element per namespace
        (if the application needs structure, they should have
        sub-elements to their namespace
        element). <span class="since">Since 0.9.10</span></dd>
   </dl>

    <h3><a name="elementsOS">Operating system booting</a></h3>

    <p>
      There are a number of different ways to boot virtual machines
      each with their own pros and cons.
    </p>

    <h4><a name="elementsOSBIOS">BIOS bootloader</a></h4>

    <p>
      Booting via the BIOS is available for hypervisors supporting
      full virtualization. In this case the BIOS has a boot order
      priority (floppy, harddisk, cdrom, network) determining where
      to obtain/find the boot image.
    </p>

<pre>
  ...
  &lt;os&gt;
    &lt;type&gt;hvm&lt;/type&gt;
    &lt;loader&gt;/usr/lib/xen/boot/hvmloader&lt;/loader&gt;
    &lt;boot dev='hd'/&gt;
    &lt;boot dev='cdrom'/&gt;
    &lt;bootmenu enable='yes'/&gt;
    &lt;smbios mode='sysinfo'/&gt;
    &lt;bios useserial='yes' rebootTimeout='0'/&gt;
  &lt;/os&gt;
  ...</pre>

    <dl>
      <dt><code>type</code></dt>
      <dd>The content of the <code>type</code> element specifies the
        type of operating system to be booted in the virtual machine.
        <code>hvm</code> indicates that the OS is one designed to run
        on bare metal, so requires full virtualization. <code>linux</code>
        (badly named!) refers to an OS that supports the Xen 3 hypervisor
        guest ABI. There are also two optional attributes, <code>arch</code>
        specifying the CPU architecture to virtualization,
        and <code>machine</code> referring to the machine
        type. The <a href="formatcaps.html">Capabilities XML</a>
        provides details on allowed values for
        these. <span class="since">Since 0.0.1</span></dd>
      <dt><code>loader</code></dt>
      <dd>The optional <code>loader</code> tag refers to a firmware blob
        used to assist the domain creation process. At this time, it is
        only needed by Xen fully virtualized
        domains. <span class="since">Since 0.1.0</span></dd>
      <dt><code>boot</code></dt>
      <dd>The <code>dev</code> attribute takes one of the values "fd", "hd",
        "cdrom" or "network" and is used to specify the next boot device
        to consider. The <code>boot</code> element can be repeated multiple
        times to setup a priority list of boot devices to try in turn.
        Multiple devices of the same type are sorted according to their
        targets while preserving the order of buses. After defining the
        domain, its XML configuration returned by libvirt (through
        virDomainGetXMLDesc) lists devices in the sorted order. Once sorted,
        the first device is marked as bootable. Thus, e.g., a domain
        configured to boot from "hd" with vdb, hda, vda, and hdc disks
        assigned to it will boot from vda (the sorted list is vda, vdb, hda,
        hdc). Similar domain with hdc, vda, vdb, and hda disks will boot from
        hda (sorted disks are: hda, hdc, vda, vdb). It can be tricky to
        configure in the desired way, which is why per-device boot elements
        (see <a href="#elementsDisks">disks</a>,
        <a href="#elementsNICS">network interfaces</a>, and
        <a href="#elementsUSB">USB and PCI devices</a> sections below) were
        introduced and they are the preferred way providing full control over
        booting order. The <code>boot</code> element and per-device boot
        elements are mutually exclusive. <span class="since">Since 0.1.3,
        per-device boot since 0.8.8</span>
      </dd>
      <dt><code>bootmenu</code></dt>
      <dd> Whether or not to enable an interactive boot menu prompt on guest
      startup. The <code>enable</code> attribute can be either "yes" or "no".
      If not specified, the hypervisor default is used. <span class="since">
      Since 0.8.3</span>
      </dd>
      <dt><code>smbios</code></dt>
      <dd>How to populate SMBIOS information visible in the guest.
      The <code>mode</code> attribute must be specified, and is either
      "emulate" (let the hypervisor generate all values), "host" (copy
      all of Block 0 and Block 1, except for the UUID, from the host's
      SMBIOS values;
      the <a href="html/libvirt-libvirt.html#virConnectGetSysinfo">
      <code>virConnectGetSysinfo</code></a> call can be
      used to see what values are copied), or "sysinfo" (use the values in
      the <a href="#elementsSysinfo">sysinfo</a> element).  If not
      specified, the hypervisor default is used. <span class="since">
      Since 0.8.7</span>
      </dd>
      <dt><code>bios</code></dt>
      <dd>This element has attribute <code>useserial</code> with possible
        values <code>yes</code> or <code>no</code>. It enables or disables
        Serial Graphics Adapter which allows users to see BIOS messages
        on a serial port. Therefore, one needs to have
        <a href="#elementCharSerial">serial port</a> defined.
        <span class="since">Since 0.9.4</span>.
        <span class="since">Since 0.10.2 (QEMU only)</span> there is
        another attribute, <code>rebootTimeout</code> that controls
        whether and after how long the guest should start booting
        again in case the boot fails (according to BIOS). The value is
        in milliseconds with maximum of <code>65535</code> and special
        value <code>-1</code> disables the reboot.
    </dl>

    <h4><a name="elementsOSBootloader">Host bootloader</a></h4>

    <p>
      Hypervisors employing paravirtualization do not usually emulate
      a BIOS, and instead the host is responsible to kicking off the
      operating system boot. This may use a pseudo-bootloader in the
      host to provide an interface to choose a kernel for the guest.
      An example is <code>pygrub</code> with Xen.
    </p>

<pre>
  ...
  &lt;bootloader&gt;/usr/bin/pygrub&lt;/bootloader&gt;
  &lt;bootloader_args&gt;--append single&lt;/bootloader_args&gt;
  ...</pre>

    <dl>
      <dt><code>bootloader</code></dt>
      <dd>The content of the <code>bootloader</code> element provides
        a fully qualified path to the bootloader executable in the
        host OS. This bootloader will be run to choose which kernel
        to boot. The required output of the bootloader is dependent
        on the hypervisor in use. <span class="since">Since 0.1.0</span></dd>
      <dt><code>bootloader_args</code></dt>
      <dd>The optional <code>bootloader_args</code> element allows
        command line arguments to be passed to the bootloader.
        <span class="since">Since 0.2.3</span>
        </dd>

    </dl>

    <h4><a name="elementsOSKernel">Direct kernel boot</a></h4>

    <p>
      When installing a new guest OS it is often useful to boot directly
      from a kernel and initrd stored in the host OS, allowing command
      line arguments to be passed directly to the installer. This capability
      is usually available for both para and full virtualized guests.
    </p>

<pre>
  ...
  &lt;os&gt;
    &lt;type&gt;hvm&lt;/type&gt;
    &lt;loader&gt;/usr/lib/xen/boot/hvmloader&lt;/loader&gt;
    &lt;kernel&gt;/root/f8-i386-vmlinuz&lt;/kernel&gt;
    &lt;initrd&gt;/root/f8-i386-initrd&lt;/initrd&gt;
    &lt;cmdline&gt;console=ttyS0 ks=http://example.com/f8-i386/os/&lt;/cmdline&gt;
    &lt;dtb&gt;/root/ppc.dtb&lt;/dtb&gt;
  &lt;/os&gt;
  ...</pre>

    <dl>
      <dt><code>type</code></dt>
      <dd>This element has the same semantics as described earlier in the
        <a href="#elementsOSBIOS">BIOS boot section</a></dd>
      <dt><code>loader</code></dt>
      <dd>This element has the same semantics as described earlier in the
        <a href="#elementsOSBIOS">BIOS boot section</a></dd>
      <dt><code>kernel</code></dt>
      <dd>The contents of this element specify the fully-qualified path
        to the kernel image in the host OS.</dd>
      <dt><code>initrd</code></dt>
      <dd>The contents of this element specify the fully-qualified path
        to the (optional) ramdisk image in the host OS.</dd>
      <dt><code>cmdline</code></dt>
      <dd>The contents of this element specify arguments to be passed to
        the kernel (or installer) at boottime. This is often used to
        specify an alternate primary console (eg serial port), or the
        installation media source / kickstart file</dd>
      <dt><code>dtb</code></dt>
      <dd>The contents of this element specify the fully-qualified path
        to the (optional) device tree binary (dtb) image in the host OS.
        <span class="since">Since 1.0.4</span></dd>
    </dl>

    <h4><a name="eleemntsOSContainer">Container boot</a></h4>

    <p>
      When booting a domain using container based virtualization, instead
      of a kernel / boot image, a path to the init binary is required, using
      the <code>init</code> element. By default this will be launched with
      no arguments. To specify the initial argv, use the <code>initarg</code>
      element, repeated as many time as is required. The <code>cmdline</code>
      element, if set will be used to provide an equivalent to <code>/proc/cmdline</code>
      but will not effect init argv.
    </p>

    <pre>
  &lt;os&gt;
    &lt;type arch='x86_64'&gt;exe&lt;/type&gt;
    &lt;init&gt;/bin/systemd&lt;/init&gt;
    &lt;initarg&gt;--unit&lt;/initarg&gt;
    &lt;initarg&gt;emergency.service&lt;/initarg&gt;
  &lt;/os&gt;
    </pre>


    <h3><a name="elementsSysinfo">SMBIOS System Information</a></h3>

    <p>
      Some hypervisors allow control over what system information is
      presented to the guest (for example, SMBIOS fields can be
      populated by a hypervisor and inspected via
      the <code>dmidecode</code> command in the guest).  The
      optional <code>sysinfo</code> element covers all such categories
      of information. <span class="since">Since 0.8.7</span>
    </p>

<pre>
  ...
  &lt;os&gt;
    &lt;smbios mode='sysinfo'/&gt;
    ...
  &lt;/os&gt;
  &lt;sysinfo type='smbios'&gt;
    &lt;bios&gt;
      &lt;entry name='vendor'&gt;LENOVO&lt;/entry&gt;
    &lt;/bios&gt;
    &lt;system&gt;
      &lt;entry name='manufacturer'&gt;Fedora&lt;/entry&gt;
      &lt;entry name='vendor'&gt;Virt-Manager&lt;/entry&gt;
    &lt;/system&gt;
  &lt;/sysinfo&gt;
  ...</pre>

    <p>
      The <code>sysinfo</code> element has a mandatory
      attribute <code>type</code> that determine the layout of
      sub-elements, with supported values of:
    </p>

    <dl>
      <dt><code>smbios</code></dt>
      <dd>Sub-elements call out specific SMBIOS values, which will
      affect the guest if used in conjunction with
      the <code>smbios</code> sub-element of
      the <a href="#elementsOS"><code>os</code></a> element.  Each
      sub-element of <code>sysinfo</code> names a SMBIOS block, and
      within those elements can be a list of <code>entry</code>
      elements that describe a field within the block.  The following
      blocks and entries are recognized:
        <dl>
          <dt><code>bios</code></dt>
          <dd>
            This is block 0 of SMBIOS, with entry names drawn from
            "vendor", "version", "date", and "release".
          </dd>
          <dt><code>system</code></dt>
          <dd>
            This is block 1 of SMBIOS, with entry names drawn from
            "manufacturer", "product", "version", "serial", "uuid",
            "sku", and "family".  If a "uuid" entry is provided
            alongside a
            top-level <a href="#elementsMetadata"><code>uuid</code>
            element</a>, the two values must match.
          </dd>
        </dl>
      </dd>
    </dl>

    <h3><a name="elementsCPUAllocation">CPU Allocation</a></h3>

<pre>
&lt;domain&gt;
  ...
  &lt;vcpu placement='static' cpuset="1-4,^3,6" current="1"&gt;2&lt;/vcpu&gt;
  ...
&lt;/domain&gt;
</pre>

    <dl>
      <dt><code>vcpu</code></dt>
      <dd>The content of this element defines the maximum number of virtual
        CPUs allocated for the guest OS, which must be between 1 and
        the maximum supported by the hypervisor.  <span class="since">Since
        0.4.4</span>, this element can contain an optional
        <code>cpuset</code> attribute, which is a comma-separated
        list of physical CPU numbers that domain process and virtual CPUs
        can be pinned to by default. (NB: The pinning policy of domain
        process and virtual CPUs can be specified separately by
        <code>cputune</code>. If attribute <code>emulatorpin</code>
        of <code>cputune</code> is specified, <code>cpuset</code>
        specified by <code>vcpu</code> here will be ingored; Similarly,
        For virtual CPUs which has <code>vcpupin</code> specified,
        <code>cpuset</code> specified by <code>cpuset</code> here
        will be ignored; For virtual CPUs which doesn't have
        <code>vcpupin</code> specified, it will be pinned to the physical
        CPUs specified by <code>cpuset</code> here).
        Each element in that list is either a single CPU number,
        a range of CPU numbers, or a caret followed by a CPU number to
        be excluded from a previous range.  <span class="since">Since
        0.8.5</span>, the optional attribute <code>current</code> can
        be used to specify whether fewer than the maximum number of
        virtual CPUs should be enabled.  <span class="since">Since
        0.9.11 (QEMU and KVM only)</span>, the optional attribute
        <code>placement</code> can be used to indicate the CPU placement
        mode for domain process, its value can be either "static" or
<<<<<<< HEAD
        "auto", defaults to "static" if <code>cpuset</code> is specified,
        "auto" indicates the domain process will be pinned to the advisory
        nodeset from querying numad, and the value of attribute
        <code>cpuset</code> will be ignored if it's specified. If both
        <code>cpuset</code> and <code>placement</code> are not specified,
        or if <code>placement</code> is "static", but no <code>cpuset</code>
        is specified, the domain process will be pinned to all the
        available physical CPUs.
=======
        "auto", defaults to <code>placement</code> of <code>numatune</code>,
         or "static" if <code>cpuset</code> is specified. "auto" indicates
        the domain process will be pinned to the advisory nodeset from querying
        numad, and the value of attribute <code>cpuset</code> will be ignored
        if it's specified. If both <code>cpuset</code> and <code>placement</code>
        are not specified, or if <code>placement</code> is "static", but no
        <code>cpuset</code> is specified, the domain process will be pinned to
        all the available physical CPUs.
>>>>>>> c90d7567
      </dd>
    </dl>


    <h3><a name="elementsCPUTuning">CPU Tuning</a></h3>

<pre>
&lt;domain&gt;
  ...
  &lt;cputune&gt;
    &lt;vcpupin vcpu="0" cpuset="1-4,^2"/&gt;
    &lt;vcpupin vcpu="1" cpuset="0,1"/&gt;
    &lt;vcpupin vcpu="2" cpuset="2,3"/&gt;
    &lt;vcpupin vcpu="3" cpuset="0,4"/&gt;
    &lt;emulatorpin cpuset="1-3"/&gt;
    &lt;shares&gt;2048&lt;/shares&gt;
    &lt;period&gt;1000000&lt;/period&gt;
    &lt;quota&gt;-1&lt;/quota&gt;
    &lt;emulator_period&gt;1000000&lt;/emulator_period&gt;
    &lt;emulator_quota&gt;-1&lt;/emulator_quota&gt;
  &lt;/cputune&gt;
  ...
&lt;/domain&gt;
</pre>

    <dl>
      <dt><code>cputune</code></dt>
      <dd>
         The optional <code>cputune</code> element provides details
         regarding the cpu tunable parameters for the domain.
         <span class="since">Since 0.9.0</span>
      </dd>
      <dt><code>vcpupin</code></dt>
      <dd>
<<<<<<< HEAD
        The optional <code>vcpupin</code> element specifies which of host
        physical CPUS the domain VCPU will be pinned to. If this is omitted,
        each VCPU is pinned to all the physical CPUS by default. It contains two
        required attributes, the attribute <code>vcpu</code> specifies vcpu id,
        and the attribute <code>cpuset</code> is same as
        attribute <code>cpuset</code>
        of element <code>vcpu</code>. (NB: Only qemu driver support)
=======
        The optional <code>vcpupin</code> element specifies which of host's
        physical CPUs the domain VCPU will be pinned to. If this is omitted,
        and attribute <code>cpuset</code> of element <code>vcpu</code> is
        not specified, the vCPU is pinned to all the physical CPUs by default.
        It contains two required attributes, the attribute <code>vcpu</code>
        specifies vcpu id, and the attribute <code>cpuset</code> is same as
        attribute <code>cpuset</code> of element <code>vcpu</code>.
        (NB: Only qemu driver support)
>>>>>>> c90d7567
        <span class="since">Since 0.9.0</span>
       </dd>
       <dt><code>emulatorpin</code></dt>
       <dd>
         The optional <code>emulatorpin</code> element specifies which of host
         physical CPUs the "emulator", a subset of a domain not including vcpu,
         will be pinned to. If this is omitted, and attribute
         <code>cpuset</code> of element <code>vcpu</code> is not specified,
         "emulator" is pinned to all the physical CPUs by default. It contains
         one required attribute <code>cpuset</code> specifying which physical
         CPUs to pin to. NB, <code>emulatorpin</code> is not allowed if
         attribute <code>placement</code> of element <code>vcpu</code> is
         "auto".
       </dd>
      <dt><code>shares</code></dt>
      <dd>
        The optional <code>shares</code> element specifies the proportional
        weighted share for the domain. If this is omitted, it defaults to
        the OS provided defaults. NB, There is no unit for the value,
        it's a relative measure based on the setting of other VM,
        e.g. A VM configured with value
        2048 will get twice as much CPU time as a VM configured with value 1024.
        <span class="since">Since 0.9.0</span>
      </dd>
      <dt><code>period</code></dt>
      <dd>
        The optional <code>period</code> element specifies the enforcement
        interval(unit: microseconds). Within <code>period</code>, each vcpu of
        the domain will not be allowed to consume more than <code>quota</code>
        worth of runtime. The value should be in range [1000, 1000000]. A period
        with value 0 means no value.
        <span class="since">Only QEMU driver support since 0.9.4, LXC since
        0.9.10</span>
      </dd>
      <dt><code>quota</code></dt>
      <dd>
        The optional <code>quota</code> element specifies the maximum allowed
        bandwidth(unit: microseconds). A domain with <code>quota</code> as any
        negative value indicates that the domain has infinite bandwidth, which
        means that it is not bandwidth controlled. The value should be in range
        [1000, 18446744073709551] or less than 0. A quota with value 0 means no
        value. You can use this feature to ensure that all vcpus run at the same
        speed.
        <span class="since">Only QEMU driver support since 0.9.4, LXC since
        0.9.10</span>
      </dd>

      <dt><code>emulator_period</code></dt>
      <dd>
        The optional <code>emulator_period</code> element specifies the enforcement
        interval(unit: microseconds). Within <code>emulator_period</code>, emulator
        threads(those excluding vcpus) of the domain will not be allowed to consume
        more than <code>emulator_quota</code> worth of runtime. The value should be
        in range [1000, 1000000]. A period with value 0 means no value.
        <span class="since">Only QEMU driver support since 0.10.0</span>
      </dd>
      <dt><code>emulator_quota</code></dt>
      <dd>
        The optional <code>emulator_quota</code> element specifies the maximum
        allowed bandwidth(unit: microseconds) for domain's emulator threads(those
        excluding vcpus). A domain with <code>emulator_quota</code> as any negative
        value indicates that the domain has infinite bandwidth for emulator threads
        (those excluding vcpus), which means that it is not bandwidth controlled.
        The value should be in range [1000, 18446744073709551] or less than 0. A
        quota with value 0 means no value.
        <span class="since">Only QEMU driver support since 0.10.0</span>
      </dd>

    </dl>


    <h3><a name="elementsMemoryAllocation">Memory Allocation</a></h3>

<pre>
&lt;domain&gt;
  ...
  &lt;memory unit='KiB'&gt;524288&lt;/memory&gt;
  &lt;currentMemory unit='KiB'&gt;524288&lt;/currentMemory&gt;
  ...
&lt;/domain&gt;
</pre>

    <dl>
      <dt><code>memory</code></dt>
      <dd>The maximum allocation of memory for the guest at boot time.
        The units for this value are determined by the optional
        attribute <code>unit</code>, which defaults to "KiB"
        (kibibytes, 2<sup>10</sup> or blocks of 1024 bytes).  Valid
        units are "b" or "bytes" for bytes, "KB" for kilobytes
        (10<sup>3</sup> or 1,000 bytes), "k" or "KiB" for kibibytes
        (1024 bytes), "MB" for megabytes (10<sup>6</sup> or 1,000,000
        bytes), "M" or "MiB" for mebibytes (2<sup>20</sup> or
        1,048,576 bytes), "GB" for gigabytes (10<sup>9</sup> or
        1,000,000,000 bytes), "G" or "GiB" for gibibytes
        (2<sup>30</sup> or 1,073,741,824 bytes), "TB" for terabytes
        (10<sup>12</sup> or 1,000,000,000,000 bytes), or "T" or "TiB"
        for tebibytes (2<sup>40</sup> or 1,099,511,627,776 bytes).
        However, the value will be rounded up to the nearest kibibyte
        by libvirt, and may be further rounded to the granularity
        supported by the hypervisor.  Some hypervisors also enforce a
        minimum, such as 4000KiB.

        In the case of crash, optional attribute <code>dumpCore</code>
        can be used to control whether the guest memory should be
        included in the generated coredump or not (values "on", "off").

        <span class='since'><code>unit</code> since 0.9.11</span>,
        <span class='since'><code>dumpCore</code> since 0.10.2
        (QEMU only)</span></dd>
      <dt><code>currentMemory</code></dt>
      <dd>The actual allocation of memory for the guest. This value can
        be less than the maximum allocation, to allow for ballooning
        up the guests memory on the fly. If this is omitted, it defaults
        to the same value as the <code>memory</code> element.
        The <code>unit</code> attribute behaves the same as
        for <code>memory</code>.</dd>
    </dl>


    <h3><a name="elementsMemoryBacking">Memory Backing</a></h3>

<pre>
&lt;domain&gt;
  ...
  &lt;memoryBacking&gt;
    &lt;hugepages/&gt;
  &lt;/memoryBacking&gt;
  ...
&lt;/domain&gt;
</pre>

    <dl>
      <dt><code>memoryBacking</code></dt>
      <dd>The optional <code>memoryBacking</code> element, may have an
        <code>hugepages</code> element set within it. This tells the
        hypervisor that the guest should have its memory allocated using
        hugepages instead of the normal native page size.</dd>
    </dl>


    <h3><a name="elementsMemoryTuning">Memory Tuning</a></h3>

<pre>
&lt;domain&gt;
  ...
  &lt;memtune&gt;
    &lt;hard_limit unit='G'&gt;1&lt;/hard_limit&gt;
    &lt;soft_limit unit='M'&gt;128&lt;/soft_limit&gt;
    &lt;swap_hard_limit unit='G'&gt;2&lt;/swap_hard_limit&gt;
    &lt;min_guarantee unit='bytes'&gt;67108864&lt;/min_guarantee&gt;
  &lt;/memtune&gt;
  ...
&lt;/domain&gt;
</pre>

    <dl>
      <dt><code>memtune</code></dt>
      <dd> The optional <code>memtune</code> element provides details
        regarding the memory tunable parameters for the domain. If this is
        omitted, it defaults to the OS provided defaults. For QEMU/KVM, the
        parameters are applied to the QEMU process as a whole. Thus, when
        counting them, one needs to add up guest RAM, guest video RAM, and
        some memory overhead of QEMU itself. The last piece is hard to
        determine so one needs guess and try.  For each tunable, it
        is possible to designate which unit the number is in on
        input, using the same values as
        for <code>&lt;memory&gt;</code>.  For backwards
        compatibility, output is always in
        KiB.  <span class='since'><code>unit</code>
        since 0.9.11</span></dd>
      <dt><code>hard_limit</code></dt>
      <dd> The optional <code>hard_limit</code> element is the maximum memory
        the guest can use. The units for this value are kibibytes (i.e. blocks
        of 1024 bytes)</dd>
      <dt><code>soft_limit</code></dt>
      <dd> The optional <code>soft_limit</code> element is the memory limit to
        enforce during memory contention. The units for this value are
        kibibytes (i.e. blocks of 1024 bytes)</dd>
      <dt><code>swap_hard_limit</code></dt>
      <dd> The optional <code>swap_hard_limit</code> element is the maximum
        memory plus swap the guest can use. The units for this value are
        kibibytes (i.e. blocks of 1024 bytes). This has to be more than
        hard_limit value provided</dd>
      <dt><code>min_guarantee</code></dt>
      <dd> The optional <code>min_guarantee</code> element is the guaranteed
        minimum memory allocation for the guest. The units for this value are
        kibibytes (i.e. blocks of 1024 bytes)</dd>
    </dl>


    <h3><a name="elementsNUMATuning">NUMA Node Tuning</a></h3>

<pre>
&lt;domain&gt;
  ...
  &lt;numatune&gt;
    &lt;memory mode="strict" nodeset="1-4,^3"/&gt;
  &lt;/numatune&gt;
  ...
&lt;/domain&gt;
</pre>

    <dl>
      <dt><code>numatune</code></dt>
      <dd>
        The optional <code>numatune</code> element provides details of
        how to tune the performance of a NUMA host via controlling NUMA policy
        for domain process. NB, only supported by QEMU driver.
        <span class='since'>Since 0.9.3</span>
      <dt><code>memory</code></dt>
      <dd>
        The optional <code>memory</code> element specifies how to allocate memory
        for the domain process on a NUMA host. It contains several optional
        attributes. Attribute <code>mode</code> is either 'interleave',
        'strict', or 'preferred', defaults to 'strict'. Attribute
        <code>nodeset</code> specifies the NUMA nodes, using the same syntax as
        attribute <code>cpuset</code> of element <code>vcpu</code>. Attribute
        <code>placement</code> (<span class='since'>since 0.9.12</span>) can be
        used to indicate the memory placement mode for domain process, its value
        can be either "static" or "auto", defaults to <code>placement</code> of
        <code>vcpu</code>, or "static" if <code>nodeset</code> is specified.
        "auto" indicates the domain process will only allocate memory from the
        advisory nodeset returned from querying numad, and the value of attribute
        <code>nodeset</code> will be ignored if it's specified.

        If <code>placement</code> of <code>vcpu</code> is 'auto', and
        <code>numatune</code> is not specified, a default <code>numatune</code>
        with <code>placement</code> 'auto' and <code>mode</code> 'strict' will
        be added implicitly.

        <span class='since'>Since 0.9.3</span>
      </dd>
    </dl>


    <h3><a name="elementsBlockTuning">Block I/O Tuning</a></h3>
<pre>
&lt;domain&gt;
  ...
  &lt;blkiotune&gt;
    &lt;weight&gt;800&lt;/weight&gt;
    &lt;device&gt;
      &lt;path&gt;/dev/sda&lt;/path&gt;
      &lt;weight&gt;1000&lt;/weight&gt;
    &lt;/device&gt;
    &lt;device&gt;
      &lt;path&gt;/dev/sdb&lt;/path&gt;
      &lt;weight&gt;500&lt;/weight&gt;
    &lt;/device&gt;
  &lt;/blkiotune&gt;
  ...
&lt;/domain&gt;
</pre>

    <dl>
      <dt><code>blkiotune</code></dt>
      <dd> The optional <code>blkiotune</code> element provides the ability
        to tune Blkio cgroup tunable parameters for the domain. If this is
        omitted, it defaults to the OS provided
        defaults. <span class="since">Since 0.8.8</span></dd>
      <dt><code>weight</code></dt>
      <dd> The optional <code>weight</code> element is the overall I/O
        weight of the guest. The value should be in the range [100,
        1000].</dd>
      <dt><code>device</code></dt>
      <dd>The domain may have multiple <code>device</code> elements
        that further tune the weights for each host block device in
        use by the domain.  Note that
        multiple <a href="#elementsDisks">guest disks</a> can share a
        single host block device, if they are backed by files within
        the same host file system, which is why this tuning parameter
        is at the global domain level rather than associated with each
        guest disk device (contrast this to
        the <a href="#elementsDisks"><code>&lt;iotune&gt;</code></a>
        element which can apply to an
        individual <code>&lt;disk&gt;</code>).
        Each <code>device</code> element has two
        mandatory sub-elements, <code>path</code> describing the
        absolute path of the device, and <code>weight</code> giving
        the relative weight of that device, in the range [100,
        1000].  <span class="since">Since 0.9.8</span></dd>
    </dl>


    <h3><a name="resPartition">Resource partitioning</a></h3>

    <p>
      Hypervisors may allow for virtual machines to be placed into
      resource partitions, potentially with nesting of said partitions.
      The <code>resource</code> element groups together configuration
      related to resource partitioning. It currently supports a child
      element <code>partition</code> whose content defines the path
      of the resource partition in which to place the domain. If no
      partition is listed, then the domain will be placed in a default
      partition. It is the responsibility of the app/admin to ensure
      that the partition exists prior to starting the guest. Only the
      (hypervisor specific) default partition can be assumed to exist
      by default.
    </p>
<pre>
  ...
  &lt;resource&gt;
    &lt;partition&gt;/virtualmachines/production&lt;/partition&gt;
  &lt;/resource&gt;
  ...
</pre>

    <p>
      Resource partitions are currently supported by the QEMU and
      LXC drivers, which map partition paths to cgroups directories,
      in all mounted controllers. <span class="since">Since 1.0.5</span>
    </p>

    <h3><a name="elementsCPU">CPU model and topology</a></h3>

    <p>
      Requirements for CPU model, its features and topology can be specified
      using the following collection of elements.
      <span class="since">Since 0.7.5</span>
    </p>

<pre>
  ...
  &lt;cpu match='exact'&gt;
    &lt;model fallback='allow'&gt;core2duo&lt;/model&gt;
    &lt;vendor&gt;Intel&lt;/vendor&gt;
    &lt;topology sockets='1' cores='2' threads='1'/&gt;
    &lt;feature policy='disable' name='lahf_lm'/&gt;
  &lt;/cpu&gt;
  ...</pre>

<pre>
  &lt;cpu mode='host-model'&gt;
    &lt;model fallback='forbid'/&gt;
    &lt;topology sockets='1' cores='2' threads='1'/&gt;
  &lt;/cpu&gt;
  ...</pre>

<pre>
  &lt;cpu mode='host-passthrough'/&gt;
  ...</pre>

    <p>
      In case no restrictions need to be put on CPU model and its features, a
      simpler <code>cpu</code> element can be used.
      <span class="since">Since 0.7.6</span>
    </p>

<pre>
  ...
  &lt;cpu&gt;
    &lt;topology sockets='1' cores='2' threads='1'/&gt;
  &lt;/cpu&gt;
  ...</pre>

    <dl>
      <dt><code>cpu</code></dt>
      <dd>The <code>cpu</code> element is the main container for describing
        guest CPU requirements. Its <code>match</code> attribute specified how
        strictly has the virtual CPU provided to the guest match these
        requirements. <span class="since">Since 0.7.6</span> the
        <code>match</code> attribute can be omitted if <code>topology</code>
        is the only element within <code>cpu</code>. Possible values for the
        <code>match</code> attribute are:

        <dl>
          <dt><code>minimum</code></dt>
          <dd>The specified CPU model and features describes the minimum
            requested CPU.</dd>
          <dt><code>exact</code></dt>
          <dd>The virtual CPU provided to the guest will exactly match the
            specification</dd>
          <dt><code>strict</code></dt>
          <dd>The guest will not be created unless the host CPU does exactly
            match the specification.</dd>
        </dl>

        <span class="since">Since 0.8.5</span> the <code>match</code>
        attribute can be omitted and will default to <code>exact</code>.

        <span class="since">Since 0.9.10</span>, an optional <code>mode</code>
        attribute may be used to make it easier to configure a guest CPU to be
        as close to host CPU as possible. Possible values for the
        <code>mode</code> attribute are:

        <dl>
          <dt><code>custom</code></dt>
          <dd>In this mode, the <code>cpu</code> element describes the CPU
          that should be presented to the guest. This is the default when no
          <code>mode</code> attribute is specified. This mode makes it so that
          a persistent guest will see the same hardware no matter what host
          the guest is booted on.</dd>
          <dt><code>host-model</code></dt>
          <dd>The <code>host-model</code> mode is essentially a shortcut to
          copying host CPU definition from capabilities XML into domain XML.
          Since the CPU definition is copied just before starting a domain,
          exactly the same XML can be used on different hosts while still
          providing the best guest CPU each host supports. Neither
          <code>match</code> attribute nor any <code>feature</code> elements
          can be used in this mode. Specifying CPU model is not supported
          either, but <code>model</code>'s <code>fallback</code> attribute may
          still be used. Libvirt does not model every aspect of each CPU so
          the guest CPU will not match the host CPU exactly. On the other
          hand, the ABI provided to the guest is reproducible. During
          migration, complete CPU model definition is transferred to the
          destination host so the migrated guest will see exactly the same CPU
          model even if the destination host contains more capable CPUs for
          the running instance of the guest; but shutting down and restarting
          the guest may present different hardware to the guest according to
          the capabilities of the new host.</dd>
          <dt><code>host-passthrough</code></dt>
          <dd>With this mode, the CPU visible to the guest should be exactly
          the same as the host CPU even in the aspects that libvirt does not
          understand. Though the downside of this mode is that the guest
          environment cannot be reproduced on different hardware. Thus, if you
          hit any bugs, you are on your own. Neither <code>model</code> nor
          <code>feature</code> elements are allowed in this mode.</dd>
        </dl>

        In both <code>host-model</code> and <code>host-passthrough</code>
        mode, the real (approximate in <code>host-passthrough</code> mode) CPU
        definition which would be used on current host can be determined by
        specifying <code>VIR_DOMAIN_XML_UPDATE_CPU</code> flag when calling
        <code>virDomainGetXMLDesc</code> API. When running a guest that might
        be prone to operating system reactivation when presented with
        different hardware, and which will be migrated between hosts with
        different capabilities, you can use this output to rewrite XML to the
        <code>custom</code> mode for more robust migration.
      </dd>

      <dt><code>model</code></dt>
      <dd>The content of the <code>model</code> element specifies CPU model
        requested by the guest. The list of available CPU models and their
        definition can be found in <code>cpu_map.xml</code> file installed
        in libvirt's data directory. If a hypervisor is not able to use the
        exact CPU model, libvirt automatically falls back to a closest model
        supported by the hypervisor while maintaining the list of CPU
        features. <span class="since">Since 0.9.10</span>, an optional
        <code>fallback</code> attribute can be used to forbid this behavior,
        in which case an attempt to start a domain requesting an unsupported
        CPU model will fail. Supported values for <code>fallback</code>
        attribute are: <code>allow</code> (this is the default), and
        <code>forbid</code>. The optional <code>vendor_id</code> attribute
        (<span class="since">Since 0.10.0</span>)  can be used to set the
        vendor id seen by the guest. It must be exactly 12 characters long.
        If not set the vendor id of the host is used. Typical possible
        values are "AuthenticAMD" and "GenuineIntel".</dd>

      <dt><code>vendor</code></dt>
      <dd><span class="since">Since 0.8.3</span> the content of the
        <code>vendor</code> element specifies CPU vendor requested by the
        guest. If this element is missing, the guest can be run on a CPU
        matching given features regardless on its vendor. The list of
        supported vendors can be found in <code>cpu_map.xml</code>.</dd>

      <dt><code>topology</code></dt>
      <dd>The <code>topology</code> element specifies requested topology of
        virtual CPU provided to the guest. Three non-zero values have to be
        given for <code>sockets</code>, <code>cores</code>, and
        <code>threads</code>: total number of CPU sockets, number of cores per
        socket, and number of threads per core, respectively.</dd>

      <dt><code>feature</code></dt>
      <dd>The <code>cpu</code> element can contain zero or more
        <code>elements</code> used to fine-tune features provided by the
        selected CPU model. The list of known feature names can be found in
        the same file as CPU models. The meaning of each <code>feature</code>
        element depends on its <code>policy</code> attribute, which has to be
        set to one of the following values:

        <dl>
          <dt><code>force</code></dt>
          <dd>The virtual CPU will claim the feature is supported regardless
            of it being supported by host CPU.</dd>
          <dt><code>require</code></dt>
          <dd>Guest creation will fail unless the feature is supported by host
            CPU.</dd>
          <dt><code>optional</code></dt>
          <dd>The feature will be supported by virtual CPU if and only if it
            is supported by host CPU.</dd>
          <dt><code>disable</code></dt>
          <dd>The feature will not be supported by virtual CPU.</dd>
          <dt><code>forbid</code></dt>
          <dd>Guest creation will fail if the feature is supported by host
            CPU.</dd>
        </dl>

        <span class="since">Since 0.8.5</span> the <code>policy</code>
        attribute can be omitted and will default to <code>require</code>.
      </dd>
    </dl>

    <p>
      Guest NUMA topology can be specifed using the <code>numa</code> element.
      <span class="since">Since 0.9.8</span>
    </p>

<pre>
  ...
  &lt;cpu&gt;
    ...
    &lt;numa&gt;
      &lt;cell cpus='0-3' memory='512000'/&gt;
      &lt;cell cpus='4-7' memory='512000'/&gt;
    &lt;/numa&gt;
    ...
  &lt;/cpu&gt;
  ...</pre>

    <p>
      Each <code>cell</code> element specifies a NUMA cell or a NUMA node.
      <code>cpus</code> specifies the CPU or range of CPUs that are part of
      the node. <code>memory</code> specifies the node memory in kibibytes
      (i.e. blocks of 1024 bytes). Each cell or node is assigned cellid
      or nodeid in the increasing order starting from 0.
    </p>

    <p>
      This guest NUMA specification is currently available only for QEMU/KVM.
    </p>

    <h3><a name="elementsEvents">Events configuration</a></h3>

    <p>
      It is sometimes necessary to override the default actions taken
      on various events.
    </p>

<pre>
  ...
  &lt;on_poweroff&gt;destroy&lt;/on_poweroff&gt;
  &lt;on_reboot&gt;restart&lt;/on_reboot&gt;
  &lt;on_crash&gt;restart&lt;/on_crash&gt;
  &lt;on_lockfailure&gt;poweroff&lt;/on_lockfailure&gt;
  ...</pre>

    <p>
      The following collections of elements allow the actions to be
      specified when a guest OS triggers a lifecycle operation. A
      common use case is to force a reboot to be treated as a poweroff
      when doing the initial OS installation. This allows the VM to be
      re-configured for the first post-install bootup.
    </p>
    <dl>
      <dt><code>on_poweroff</code></dt>
      <dd>The content of this element specifies the action to take when
        the guest requests a poweroff.</dd>
      <dt><code>on_reboot</code></dt>
      <dd>The content of this element specifies the action to take when
        the guest requests a reboot.</dd>
      <dt><code>on_crash</code></dt>
      <dd>The content of this element specifies the action to take when
        the guest crashes.</dd>
    </dl>

    <p>
      Each of these states allow for the same four possible actions.
    </p>

    <dl>
      <dt><code>destroy</code></dt>
      <dd>The domain will be terminated completely and all resources
        released</dd>
      <dt><code>restart</code></dt>
      <dd>The domain will be terminated, and then restarted with
        the same configuration</dd>
      <dt><code>preserve</code></dt>
      <dd>The domain will be terminated, and its resource preserved
        to allow analysis.</dd>
      <dt><code>rename-restart</code></dt>
      <dd>The domain will be terminated, and then restarted with
        a new name</dd>
    </dl>

    <p>
      on_crash supports these additional
      actions <span class="since">since 0.8.4</span>.
    </p>

    <dl>
      <dt><code>coredump-destroy</code></dt>
      <dd>The crashed domain's core will be dumped, and then the
        domain will be terminated completely and all resources
        released</dd>
      <dt><code>coredump-restart</code></dt>
      <dd>The crashed domain's core will be dumped, and then the
        domain will be restarted with the same configuration</dd>
    </dl>

    <p>
      The <code>on_lockfailure</code> element (<span class="since">since
      1.0.0</span>) may be used to configure what action should be
      taken when a lock manager loses resource locks. The following
      actions are recognized by libvirt, although not all of them need
      to be supported by individual lock managers. When no action is
      specified, each lock manager will take its default action.
    </p>
    <dl>
      <dt><code>poweroff</code></dt>
      <dd>The domain will be forcefully powered off.</dd>
      <dt><code>restart</code></dt>
      <dd>The domain will be powered off and started up again to
        reacquire its locks.</dd>
      <dt><code>pause</code></dt>
      <dd>The domain will be paused so that it can be manually resumed
        when lock issues are solved.</dd>
      <dt><code>ignore</code></dt>
      <dd>Keep the domain running as if nothing happened.</dd>
    </dl>

    <h3><a name="elementsPowerManagement">Power Management</a></h3>

    <p>
      <span class="since">Since 0.10.2</span> it is possible to
      forcibly enable or disable BIOS advertisements to the guest
      OS. (NB: Only qemu driver support)
    </p>

<pre>
  ...
  &lt;pm&gt;
    &lt;suspend-to-disk enabled='no'/&gt;
    &lt;suspend-to-mem enabled='yes'/&gt;
  &lt;/pm&gt;
  ...</pre>

    <dl>
      <dt><code>pm</code></dt>
      <dd>These elements enable ('yes') or disable ('no') BIOS support
        for S3 (suspend-to-disk) and S4 (suspend-to-mem) ACPI sleep
        states. If nothing is specified, then the hypervisor will be
        left with its default value.</dd>
    </dl>

    <h3><a name="elementsFeatures">Hypervisor features</a></h3>

    <p>
      Hypervisors may allow certain CPU / machine features to be
      toggled on/off.
    </p>

<pre>
  ...
  &lt;features&gt;
    &lt;pae/&gt;
    &lt;acpi/&gt;
    &lt;apic/&gt;
    &lt;hap/&gt;
    &lt;privnet/&gt;
    &lt;hyperv&gt;
      &lt;relaxed state='on'/&gt;
    &lt;/hyperv&gt;

  &lt;/features&gt;
  ...</pre>

    <p>
      All features are listed within the <code>features</code>
      element, omitting a togglable feature tag turns it off.
      The available features can be found by asking
      for the <a href="formatcaps.html">capabilities XML</a>,
      but a common set for fully virtualized domains are:
    </p>

    <dl>
      <dt><code>pae</code></dt>
      <dd>Physical address extension mode allows 32-bit guests
        to address more than 4 GB of memory.</dd>
      <dt><code>acpi</code></dt>
      <dd>ACPI is useful for power management, for example, with
        KVM guests it is required for graceful shutdown to work.
      </dd>
      <dt><code>apic</code></dt>
      <dd>APIC allows the use of programmable IRQ
      management. <span class="since">Since 0.10.2 (QEMU only)</span> there is
      an optional attribute <code>eoi</code> with values <code>on</code>
      and <code>off</code> which toggles the availability of EOI (End of
      Interrupt) for the guest.
      </dd>
      <dt><code>hap</code></dt>
      <dd>Enable use of Hardware Assisted Paging if available in
        the hardware.
      </dd>
      <dt><code>viridian</code></dt>
      <dd>Enable Viridian hypervisor extensions for paravirtualizing
        guest operating systems
      </dd>
      <dt><code>privnet</code></dt>
      <dd>Always create a private network namespace. This is
        automatically set if any interface devices are defined.
        This feature is only relevant for container based
        virtualization drivers, such as LXC.
      </dd>
      <dt><code>hyperv</code></dt>
      <dd>Enable various features improving behavior of guests
        running Microsoft Windows.
      <table class="top_table">
        <tr>
          <th>Feature</th>
          <th>Description</th>
          <th>Value</th>
        </tr>
        <tr>
          <td>relaxed</td>
          <td>Relax contstraints on timers</td>
          <td> on, off</td>
        </tr>
      </table>
      <span class="since">Since 1.0.0 (QEMU only)</span>
      </dd>
    </dl>

    <h3><a name="elementsTime">Time keeping</a></h3>

    <p>
      The guest clock is typically initialized from the host clock.
      Most operating systems expect the hardware clock to be kept
      in UTC, and this is the default. Windows, however, expects
      it to be in so called 'localtime'.
    </p>

<pre>
  ...
  &lt;clock offset='localtime'&gt;
    &lt;timer name='rtc' tickpolicy='catchup' track='guest'&gt;
      &lt;catchup threshold='123' slew='120' limit='10000'/&gt;
    &lt;/timer&gt;
    &lt;timer name='pit' tickpolicy='delay'/&gt;
  &lt;/clock&gt;
  ...</pre>

    <dl>
      <dt><code>clock</code></dt>
      <dd>
        <p>The <code>offset</code> attribute takes four possible
          values, allowing fine grained control over how the guest
          clock is synchronized to the host. NB, not all hypervisors
          support all modes.</p>
        <dl>
          <dt><code>utc</code></dt>
          <dd>
            The guest clock will always be synchronized to UTC when
            booted.
            <span class="since">Since 0.9.11</span> 'utc' mode can be converted
            to 'variable' mode, which can be controlled by using the
            <code>adjustment</code> attribute. If the value is 'reset', the
            conversion is never done (not all hypervisors can
            synchronize to UTC on each boot; use of 'reset' will cause
            an error on those hypervisors). A numeric value
            forces the conversion to 'variable' mode using the value as the
            initial adjustment. The default <code>adjustment</code> is
            hypervisor specific.
          </dd>
          <dt><code>localtime</code></dt>
          <dd>
            The guest clock will be synchronized to the host's configured
            timezone when booted, if any.
            <span class="since">Since 0.9.11,</span> the <code>adjustment</code>
            attribute behaves the same as in 'utc' mode.
          </dd>
          <dt><code>timezone</code></dt>
          <dd>
            The guest clock will be synchronized to the requested timezone
            using the <code>timezone</code> attribute.
            <span class="since">Since 0.7.7</span>
          </dd>
          <dt><code>variable</code></dt>
          <dd>
            The guest clock will have an arbitrary offset applied
            relative to UTC or localtime, depending on the <code>basis</code>
            attribute. The delta relative to UTC (or localtime) is specified
            in seconds, using the <code>adjustment</code> attribute.
            The guest is free to adjust the RTC over time and expect
            that it will be honored at next reboot. This is in
            contrast to 'utc' and 'localtime' mode (with the optional
            attribute adjustment='reset'), where the RTC adjustments are
            lost at each reboot. <span class="since">Since 0.7.7</span>
            <span class="since">Since 0.9.11</span> the <code>basis</code>
            attribute can be either 'utc' (default) or 'localtime'.
          </dd>
        </dl>
        <p>
          A <code>clock</code> may have zero or more
          <code>timer</code>sub-elements. <span class="since">Since
          0.8.0</span>
        </p>
      </dd>
      <dt><code>timer</code></dt>
      <dd>
        <p>
          Each timer element requires a <code>name</code> attribute,
          and has other optional attributes that depend on
          the <code>name</code> specified.  Various hypervisors
          support different combinations of attributes.
        </p>
        <dl>
          <dt><code>name</code></dt>
          <dd>
            The <code>name</code> attribute selects which timer is
            being modified, and can be one of "platform", "hpet",
            "kvmclock", "pit", "rtc", or "tsc".
          </dd>
          <dt><code>track</code></dt>
          <dd>
            The <code>track</code> attribute specifies what the timer
            tracks, and can be "boot", "guest", or "wall".
            Only valid for <code>name="rtc"</code>
            or <code>name="platform"</code>.
          </dd>
          <dt><code>tickpolicy</code></dt>
          <dd>
            <p>
            The <code>tickpolicy</code> attribute determines what
            happens whens QEMU misses a deadline for injecting a
            tick to the guest:
            </p>
            <dl>
              <dt><code>delay</code></dt>
              <dd>Continue to deliver ticks at the normal rate.
                The guest time will be delayed due to the late
                tick</dd>
              <dt><code>catchup</code></dt>
              <dd>Deliver ticks at a higher rate to catch up
                with the missed tick. The guest time should
                not be delayed once catchup is complete.</dd>
              <dt><code>merge</code></dt>
              <dd>Merge the missed tick(s) into one tick and
                inject. The guest time may be delayed, depending
                on how the OS reacts to the merging of ticks</dd>
              <dt><code>discard</code></dt>
              <dd>Throw away the missed tick(s) and continue
                with future injection normally. The guest time
                may be delayed, unless the OS has explicit
                handling of lost ticks</dd>
            </dl>
            <p>If the policy is "catchup", there can be further details in
            the <code>catchup</code> sub-element.</p>
            <dl>
              <dt><code>catchup</code></dt>
              <dd>
                The <code>catchup</code> element has three optional
                attributes, each a positive integer.  The attributes
                are <code>threshold</code>, <code>slew</code>,
                and <code>limit</code>.
              </dd>
            </dl>
            <p>
              Note that hypervisors are not required to support all policies across all time sources
            </p>
          </dd>
          <dt><code>frequency</code></dt>
          <dd>
            The <code>frequency</code> attribute is an unsigned
            integer specifying the frequency at
            which <code>name="tsc"</code> runs.
          </dd>
          <dt><code>mode</code></dt>
          <dd>
            The <code>mode</code> attribute controls how
            the <code>name="tsc"</code> timer is managed, and can be
            "auto", "native", "emulate", "paravirt", or "smpsafe".
            Other timers are always emulated.
          </dd>
          <dt><code>present</code></dt>
          <dd>
            The <code>present</code> attribute can be "yes" or "no" to
            specify whether a particular timer is available to the guest.
          </dd>
        </dl>
      </dd>
    </dl>

    <h3><a name="elementsDevices">Devices</a></h3>

    <p>
      The final set of XML elements are all used to describe devices
      provided to the guest domain. All devices occur as children
      of the main <code>devices</code> element.
      <span class="since">Since 0.1.3</span>
    </p>

<pre>
  ...
  &lt;devices&gt;
    &lt;emulator&gt;/usr/lib/xen/bin/qemu-dm&lt;/emulator&gt;
  &lt;/devices&gt;
  ...</pre>

    <dl>
      <dt><code>emulator</code></dt>
      <dd>
        The contents of the <code>emulator</code> element specify
        the fully qualified path to the device model emulator binary.
        The <a href="formatcaps.html">capabilities XML</a> specifies
        the recommended default emulator to use for each particular
        domain type / architecture combination.
      </dd>
    </dl>

    <h4><a name="elementsDisks">Hard drives, floppy disks, CDROMs</a></h4>

    <p>
      Any device that looks like a disk, be it a floppy, harddisk,
      cdrom, or paravirtualized driver is specified via the <code>disk</code>
      element.
    </p>

<pre>
  ...
  &lt;devices&gt;
    &lt;disk type='file' snapshot='external'&gt;
      &lt;driver name="tap" type="aio" cache="default"/&gt;
      &lt;source file='/var/lib/xen/images/fv0' startupPolicy='optional'&gt;
        &lt;seclabel relabel='no'/&gt;
      &lt;/source&gt;
      &lt;target dev='hda' bus='ide'/&gt;
      &lt;iotune&gt;
        &lt;total_bytes_sec&gt;10000000&lt;/total_bytes_sec&gt;
        &lt;read_iops_sec&gt;400000&lt;/read_iops_sec&gt;
        &lt;write_iops_sec&gt;100000&lt;/write_iops_sec&gt;
      &lt;/iotune&gt;
      &lt;boot order='2'/&gt;
      &lt;encryption type='...'&gt;
        ...
      &lt;/encryption&gt;
      &lt;shareable/&gt;
      &lt;serial&gt;
        ...
      &lt;/serial&gt;
    &lt;/disk&gt;
      ...
    &lt;disk type='network'&gt;
      &lt;driver name="qemu" type="raw" io="threads" ioeventfd="on" event_idx="off"/&gt;
      &lt;source protocol="sheepdog" name="image_name"&gt;
        &lt;host name="hostname" port="7000"/&gt;
      &lt;/source&gt;
      &lt;target dev="hdb" bus="ide"/&gt;
      &lt;boot order='1'/&gt;
      &lt;transient/&gt;
      &lt;address type='drive' controller='0' bus='1' unit='0'/&gt;
    &lt;/disk&gt;
    &lt;disk type='network'&gt;
      &lt;driver name="qemu" type="raw"/&gt;
      &lt;source protocol="rbd" name="image_name2"&gt;
        &lt;host name="hostname" port="7000"/&gt;
      &lt;/source&gt;
      &lt;target dev="hdd" bus="ide"/&gt;
      &lt;auth username='myuser'&gt;
        &lt;secret type='ceph' usage='mypassid'/&gt;
      &lt;/auth&gt;
    &lt;/disk&gt;
    &lt;disk type='block' device='cdrom'&gt;
      &lt;driver name='qemu' type='raw'/&gt;
      &lt;target dev='hdc' bus='ide' tray='open'/&gt;
      &lt;readonly/&gt;
    &lt;/disk&gt;
    &lt;disk type='block' device='lun'&gt;
      &lt;driver name='qemu' type='raw'/&gt;
      &lt;source dev='/dev/sda'/&gt;
      &lt;target dev='sda' bus='scsi'/&gt;
      &lt;address type='drive' controller='0' bus='0' target='3' unit='0'/&gt;
    &lt;/disk&gt;
    &lt;disk type='block' device='disk'&gt;
      &lt;driver name='qemu' type='raw'/&gt;
      &lt;source dev='/dev/sda'/&gt;
      &lt;geometry cyls='16383' heads='16' secs='63' trans='lba'/&gt;
      &lt;blockio logical_block_size='512' physical_block_size='4096'/&gt;
      &lt;target dev='hda' bus='ide'/&gt;
    &lt;/disk&gt;
    &lt;disk type='volume' device='disk'&gt;
      &lt;driver name='qemu' type='raw'/&gt;
      &lt;source pool='blk-pool0' volume='blk-pool0-vol0'/&gt;
      &lt;target dev='hda' bus='ide'/&gt;
    &lt;/disk&gt;
  &lt;/devices&gt;
  ...</pre>

    <dl>
      <dt><code>disk</code></dt>
      <dd>The <code>disk</code> element is the main container for describing
        disks. The <code>type</code> attribute is either "file",
        "block", "dir", or "network"
        and refers to the underlying source for the disk. The optional
        <code>device</code> attribute indicates how the disk is to be exposed
        to the guest OS. Possible values for this attribute are
        "floppy", "disk", "cdrom", and "lun", defaulting to
        "disk". "lun" (<span class="since">since 0.9.10</span>) is only
        valid when type is "block" and the target element's "bus"
        attribute is "virtio", and behaves identically to "disk",
        except that generic SCSI commands from the guest are accepted
        and passed through to the physical device
        - also note that device='lun' will only be recognized for
        actual raw devices, never for individual partitions or LVM
        partitions (in those cases, the kernel will reject the generic
        SCSI commands, making it identical to device='disk').
        The optional <code>rawio</code> attribute
        (<span class="since">since 0.9.10</span>) indicates whether
        the disk is needs rawio capability; valid settings are "yes"
        or "no" (default is "no"). If any one disk in a domain has
        rawio='yes', rawio capability will be enabled for all disks in
        the domain (because, in the case of QEMU, this capability can
        only be set on a per-process basis). This attribute is only
        valid when device is "lun". NB, <code>rawio</code> intends to
        confine the capability per-device, however, current QEMU
        implementation gives the domain process broader capability
        than that (per-process basis, affects all the domain disks).
        To confine the capability as much as possible for QEMU driver
        as this stage, <code>sgio</code> is recommended, it's more
        secure than <code>rawio</code>.
        The optional <code>sgio</code> (<span class="since">since 1.0.2</span>)
        attribute indicates whether the kernel will filter unprivileged
        SG_IO commands for the disk, valid settings are "filtered" or
        "unfiltered". Defaults to "filtered". Similar to <code>rawio</code>,
        <code>sgio</code> is only valid for device 'lun'.
        The optional <code>snapshot</code> attribute indicates the default
        behavior of the disk during disk snapshots: "internal"
        requires a file format such as qcow2 that can store both the
        snapshot and the data changes since the snapshot;
        "external" will separate the snapshot from the live data; and
        "no" means the disk will not participate in snapshots.
        Read-only disks default to "no", while the default for other
        disks depends on the hypervisor's capabilities.  Some
        hypervisors allow a per-snapshot choice as well,
        during <a href="formatsnapshot.html">domain snapshot
        creation</a>.  Not all snapshot modes are supported;
        for example, <code>snapshot='yes'</code> with a transient disk
        generally does not make sense.  <span class="since">Since 0.0.3;
        "device" attribute since 0.1.4;
        "network" attribute since 0.8.7; "snapshot" since
        0.9.5</span></dd>
      <dt><code>source</code></dt>
      <dd>If the disk <code>type</code> is "file", then
        the <code>file</code> attribute specifies the fully-qualified
        path to the file holding the disk. If the disk
        <code>type</code> is "block", then the <code>dev</code>
        attribute specifies the path to the host device to serve as
        the disk. With "file", "block", and "volume", one or more optional
        sub-elements <code>seclabel</code>, <a href="#seclabel">described
        below</a> (and <span class="since">since 0.9.9</span>), can be
        used to override the domain security labeling policy for just
        that source file. (NB, for "volume" type disk, <code>seclabel</code>
        is only valid when the specified storage volume is of 'file' or
        'block' type).  If the disk <code>type</code> is "dir", then the
        <code>dir</code> attribute specifies the fully-qualified path
        to the directory to use as the disk. If the disk <code>type</code>
        is "network", then the <code>protocol</code> attribute specifies
        the protocol to access to the requested image; possible values
        are "nbd", "iscsi", "rbd", "sheepdog" or "gluster".  If the
        <code>protocol</code> attribute is "rbd", "sheepdog" or "gluster", an
        additional attribute <code>name</code> is mandatory to specify which
        volume/image will be used; for "nbd" it is optional.  For "iscsi",
        the <code>name</code> attribute may include a logical unit number,
        separated from the target's name by a slash (for example,
        <code>iqn.1992-01.com.example/1</code>); the default LUN is zero.
        When the disk <code>type</code> is "network", the <code>source</code>
        may have zero or more <code>host</code> sub-elements used to
        specify the hosts to connect.  If the disk <code>type</code> is
        "volume", the underlying disk source is represented by attributes
        <code>pool</code> and <code>volume</code>. Attribute <code>pool</code>
        specifies the name of storage pool (managed by libvirt) where the disk
        source resides, and attribute <code>volume</code> specifies the name of
        storage volume (managed by libvirt) used as the disk source.
        <span class="since">Since 0.0.3; <code>type='dir'</code> since
        0.7.5; <code>type='network'</code> since
        0.8.7; <code>protocol='iscsi'</code> since 1.0.4;
        <code>type='volume'</code> since 1.0.5;</span><br/>
        For a "file" or "volume" disk type which represents a cdrom or floppy
        (the <code>device</code> attribute), it is possible to define
        policy what to do with the disk if the source file is not accessible.
        (NB, <code>startupPolicy</code> is not valid for "volume" disk unless
         the specified storage volume is of "file" type). This is done by the
        <code>startupPolicy</code> attribute, accepting these values:
        <table class="top_table">
          <tr>
            <td> mandatory </td>
            <td> fail if missing for any reason (the default) </td>
          </tr>
          <tr>
            <td> requisite </td>
            <td> fail if missing on boot up,
                 drop if missing on migrate/restore/revert </td>
          </tr>
          <tr>
            <td> optional </td>
            <td> drop if missing at any start attempt </td>
          </tr>
        </table>
        <span class="since">Since 0.9.7</span>
        </dd>
      <dt><code>mirror</code></dt>
      <dd>
        This element is present if the hypervisor has started a block
        copy operation (via the <code>virDomainBlockCopy</code> API),
        where the mirror location in attribute <code>file</code> will
        eventually have the same contents as the source, and with the
        file format in attribute <code>format</code> (which might
        differ from the format of the source).  If
        attribute <code>ready</code> is present, then it is known the
        disk is ready to pivot; otherwise, the disk is probably still
        copying.  For now, this element only valid in output; it is
        ignored on input.  <span class="since">Since 0.9.12</span>
      </dd>
      <dt><code>target</code></dt>
      <dd>The <code>target</code> element controls the bus / device
        under which the disk is exposed to the guest
        OS. The <code>dev</code> attribute indicates the "logical"
        device name. The actual device name specified is not
        guaranteed to map to the device name in the guest OS. Treat it
        as a device ordering hint.  The optional <code>bus</code>
        attribute specifies the type of disk device to emulate;
        possible values are driver specific, with typical values being
        "ide", "scsi", "virtio", "xen", "usb" or "sata". If omitted, the bus
        type is inferred from the style of the device name (e.g. a device named
        'sda' will typically be exported using a SCSI bus). The optional
        attribute <code>tray</code> indicates the tray status of the
        removable disks (i.e. CDROM or Floppy disk), the value can be either
        "open" or "closed", defaults to "closed". NB, the value of
        <code>tray</code> could be updated while the domain is running.
        <span class="since">Since 0.0.3; <code>bus</code> attribute since 0.4.3;
        <code>tray</code> attribute since 0.9.11; "usb" attribute value since
        after 0.4.4; "sata" attribute value since 0.9.7</span>
      </dd>
      <dt><code>iotune</code></dt>
      <dd>The optional <code>iotune</code> element provides the
        ability to provide additional per-device I/O tuning, with
        values that can vary for each device (contrast this to
        the <a href="#elementsBlockTuning"><code>&lt;blkiotune&gt;</code></a>
        element, which applies globally to the domain).  Currently,
        the only tuning available is Block I/O throttling for qemu.
        This element has optional sub-elements; any sub-element not
        specified or given with a value of 0 implies no
        limit.  <span class="since">Since 0.9.8</span>
        <dl>
          <dt><code>total_bytes_sec</code></dt>
          <dd>The optional <code>total_bytes_sec</code> element is the
            total throughput limit in bytes per second.  This cannot
            appear with <code>read_bytes_sec</code>
            or <code>write_bytes_sec</code>.</dd>
          <dt><code>read_bytes_sec</code></dt>
          <dd>The optional <code>read_bytes_sec</code> element is the
            read throughput limit in bytes per second.</dd>
          <dt><code>write_bytes_sec</code></dt>
          <dd>The optional <code>write_bytes_sec</code> element is the
            write throughput limit in bytes per second.</dd>
          <dt><code>total_iops_sec</code></dt>
          <dd>The optional <code>total_iops_sec</code> element is the
            total I/O operations per second.  This cannot
            appear with <code>read_iops_sec</code>
            or <code>write_iops_sec</code>.</dd>
          <dt><code>read_iops_sec</code></dt>
          <dd>The optional <code>read_iops_sec</code> element is the
            read I/O operations per second.</dd>
          <dt><code>write_iops_sec</code></dt>
          <dd>The optional <code>write_iops_sec</code> element is the
            write I/O operations per second.</dd>
        </dl>
      <dt><code>driver</code></dt>
      <dd>
        The optional driver element allows specifying further details
        related to the hypervisor driver used to provide the disk.
        <span class="since">Since 0.1.8</span>
        <ul>
          <li>
            If the hypervisor supports multiple backend drivers, then
            the <code>name</code> attribute selects the primary
            backend driver name, while the optional <code>type</code>
            attribute provides the sub-type.  For example, xen
            supports a name of "tap", "tap2", "phy", or "file", with a
            type of "aio", while qemu only supports a name of "qemu",
            but multiple types including "raw", "bochs", "qcow2", and
            "qed".
          </li>
          <li>
            The optional <code>cache</code> attribute controls the
            cache mechanism, possible values are "default", "none",
            "writethrough", "writeback", "directsync" (like
            "writethrough", but it bypasses the host page cache) and
            "unsafe" (host may cache all disk io, and sync requests from
            guest are ignored).
            <span class="since">
              Since 0.6.0,
              "directsync" since 0.9.5,
              "unsafe" since 0.9.7
            </span>
          </li>
          <li>
            The optional <code>error_policy</code> attribute controls
            how the hypervisor will behave on a disk read or write
            error, possible values are "stop", "report", "ignore", and
            "enospace".<span class="since">Since 0.8.0, "report" since
            0.9.7</span> The default setting of error_policy is "report".
            There is also an
            optional <code>rerror_policy</code> that controls behavior
            for read errors only. <span class="since">Since
            0.9.7</span>. If no rerror_policy is given, error_policy
            is used for both read and write errors. If rerror_policy
            is given, it overrides the <code>error_policy</code> for
            read errors. Also note that "enospace" is not a valid
            policy for read errors, so if <code>error_policy</code> is
            set to "enospace" and no <code>rerror_policy</code> is
            given, the read error policy will be left at its default,
            which is "report".
          </li>
          <li>
            The optional <code>io</code> attribute controls specific
            policies on I/O; qemu guests support "threads" and
            "native". <span class="since">Since 0.8.8</span>
          </li>
          <li>
            The optional <code>ioeventfd</code> attribute allows users to
            set <a href='https://patchwork.kernel.org/patch/43390/'>
            domain I/O asynchronous handling</a> for disk device.
            The default is left to the discretion of the hypervisor.
            Accepted values are "on" and "off". Enabling this allows
            qemu to execute VM while a separate thread handles I/O.
            Typically guests experiencing high system CPU utilization
            during I/O will benefit from this. On the other hand,
            on overloaded host it could increase guest I/O latency.
            <span class="since">Since 0.9.3 (QEMU and KVM only)</span>
            <b>In general you should leave this option alone, unless you
            are very certain you know what you are doing.</b>
          </li>
          <li>
            The optional <code>event_idx</code> attribute controls
            some aspects of device event processing. The value can be
            either 'on' or 'off' - if it is on, it will reduce the
            number of interrupts and exits for the guest. The default
            is determined by QEMU; usually if the feature is
            supported, default is on. In case there is a situation
            where this behavior is suboptimal, this attribute provides
            a way to force the feature off.
            <span class="since">Since 0.9.5 (QEMU and KVM only)</span>
            <b>In general you should leave this option alone, unless you
            are very certain you know what you are doing.</b>
          </li>
          <li>
            The optional <code>copy_on_read</code> attribute controls
            whether to copy read backing file into the image file. The
            value can be either "on" or "off".
            Copy-on-read avoids accessing the same backing file sectors
            repeatedly and is useful when the backing file is over a slow
            network. By default copy-on-read is off.
            <span class='since'>Since 0.9.10 (QEMU and KVM only)</span>
          </li>
        </ul>
      </dd>
      <dt><code>boot</code></dt>
      <dd>Specifies that the disk is bootable. The <code>order</code>
        attribute determines the order in which devices will be tried during
        boot sequence. The per-device <code>boot</code> elements cannot be
        used together with general boot elements in
        <a href="#elementsOSBIOS">BIOS bootloader</a> section.
        <span class="since">Since 0.8.8</span>
      </dd>
      <dt><code>encryption</code></dt>
      <dd>If present, specifies how the volume is encrypted.  See
        the <a href="formatstorageencryption.html">Storage Encryption</a> page
        for more information.
      </dd>
      <dt><code>readonly</code></dt>
      <dd>If present, this indicates the device cannot be modified by
        the guest.  For now, this is the default for disks with
        attribute <code>device='cdrom'</code>.
      </dd>
      <dt><code>shareable</code></dt>
      <dd>If present, this indicates the device is expected to be shared
          between domains (assuming the hypervisor and OS support this),
          which means that caching should be deactivated for that device.
      </dd>
      <dt><code>transient</code></dt>
      <dd>If present, this indicates that changes to the device
        contents should be reverted automatically when the guest
        exits.  With some hypervisors, marking a disk transient
        prevents the domain from participating in migration or
        snapshots. <span class="since">Since 0.9.5</span>
      </dd>
      <dt><code>serial</code></dt>
      <dd>If present, this specify serial number of virtual hard drive.
          For example, it may look
          like <code>&lt;serial&gt;WD-WMAP9A966149&lt;/serial&gt;</code>.
          <span class="since">Since 0.7.1</span>
      </dd>
      <dt><code>wwn</code></dt>
      <dd>If present, this element specifies the WWN (World Wide Name)
        of a virtual hard disk or CD-ROM drive. It must be composed
        of 16 hexadecimal digits.
        <span class='since'>Since 0.10.1</span>
      </dd>
      <dt><code>vendor</code></dt>
      <dd>If present, this element specifies the vendor of a virtual hard
        disk or CD-ROM device. It must not be longer than 8 printable
        characters.
        <span class='since'>Since 1.0.1</span>
      </dd>
      <dt><code>product</code></dt>
      <dd>If present, this element specifies the product of a virtual hard
        disk or CD-ROM device. It must not be longer than 16 printable
        characters.
        <span class='since'>Since 1.0.1</span>
      </dd>
      <dt><code>host</code></dt>
      <dd>The <code>host</code> element supports 4 attributes, viz.  "name",
        "port", "transport" and "socket", which specify the hostname, the port
         number, transport type and path to socket, respectively. The meaning
         of this element and the number of the elements depend on the protocol
         attribute.
        <table class="top_table">
          <tr>
            <th> Protocol </th>
            <th> Meaning </th>
            <th> Number of hosts </th>
            <th> Default port </th>
          </tr>
          <tr>
            <td> nbd </td>
            <td> a server running nbd-server </td>
            <td> only one </td>
            <td> 10809 </td>
          </tr>
          <tr>
            <td> iscsi </td>
            <td> an iSCSI server </td>
            <td> only one </td>
            <td> 3260 </td>
          </tr>
          <tr>
            <td> rbd </td>
            <td> monitor servers of RBD </td>
            <td> one or more </td>
            <td> 6789 </td>
          </tr>
          <tr>
            <td> sheepdog </td>
            <td> one of the sheepdog servers (default is localhost:7000) </td>
            <td> zero or one </td>
            <td> 7000 </td>
          </tr>
          <tr>
            <td> gluster </td>
            <td> a server running glusterd daemon </td>
            <td> only one </td>
            <td> 24007 </td>
          </tr>
        </table>
        gluster supports "tcp", "rdma", "unix" as valid values for the
        transport attribute.  nbd supports "tcp" and "unix".  Others only
        support "tcp".  If nothing is specified, "tcp" is assumed. If the
        transport is "unix", the socket attribute specifies the path to an
        AF_UNIX socket.
      </dd>
      <dt><code>address</code></dt>
      <dd>If present, the <code>address</code> element ties the disk
        to a given slot of a controller (the
        actual <code>&lt;controller&gt;</code> device can often be
        inferred by libvirt, although it can
        be <a href="#elementsControllers">explicitly specified</a>).
        The <code>type</code> attribute is mandatory, and is typically
        "pci" or "drive".  For a "pci" controller, additional
        attributes for <code>bus</code>, <code>slot</code>,
        and <code>function</code> must be present, as well as
        optional <code>domain</code> and <code>multifunction</code>.
        Multifunction defaults to 'off'; any other value requires
        QEMU 0.1.3 and <span class="since">libvirt 0.9.7</span>.  For a
        "drive" controller, additional attributes
        <code>controller</code>, <code>bus</code>, <code>target</code>
        (<span class="since">libvirt 0.9.11</span>), and <code>unit</code>
        are available, each defaulting to 0.
      </dd>
      <dt><code>auth</code></dt>
      <dd>If present, the <code>auth</code> element provides the
        authentication credentials needed to access the source.  It
        includes a mandatory attribute <code>username</code>, which
        identifies the username to use during authentication, as well
        as a sub-element <code>secret</code> with mandatory
        attribute <code>type</code>, to tie back to
        a <a href="formatsecret.html">libvirt secret object</a> that
        holds the actual password or other credentials (the domain XML
        intentionally does not expose the password, only the reference
        to the object that does manage the password).  For now, the
        known secret <code>type</code>s are "ceph", for Ceph RBD
        network sources, and "iscsi", for CHAP authentication of iSCSI
        targets.  Both require either a <code>uuid</code> attribute
        with the UUID of the secret object, or a <code>usage</code>
        attribute matching the key that was specified in the
        secret object.  <span class="since">libvirt 0.9.7</span>
      </dd>
      <dt><code>geometry</code></dt>
      <dd>The optional <code>geometry</code> element provides the
        ability to override geometry settings. This mostly useful for
        S390 DASD-disks or older DOS-disks.  <span class="since">0.10.0</span>
        <dl>
          <dt><code>cyls</code></dt>
          <dd>The <code>cyls</code> attribute is the
            number of cylinders. </dd>
          <dt><code>heads</code></dt>
          <dd>The <code>heads</code> attribute is the
            number of heads. </dd>
          <dt><code>secs</code></dt>
          <dd>The <code>secs</code> attribute is the
            number of sectors per track. </dd>
          <dt><code>trans</code></dt>
          <dd>The optional <code>trans</code> attribute is the
            BIOS-Translation-Modus (none, lba or auto)</dd>
        </dl>
      </dd>
      <dt><code>blockio</code></dt>
      <dd>If present, the <code>blockio</code> element allows
        to override any of the block device properties listed below.
        <span class="since">Since 0.10.2 (QEMU and KVM)</span>
        <dl>
          <dt><code>logical_block_size</code></dt>
          <dd>The logical block size the disk will report to the guest
            OS. For Linux this would be the value returned by the
            BLKSSZGET ioctl and describes the smallest units for disk
            I/O.
          <dt><code>physical_block_size</code></dt>
          <dd>The physical block size the disk will report to the guest
            OS. For Linux this would be the value returned by the
            BLKPBSZGET ioctl and describes the disk's hardware sector
            size which can be relevant for the alignment of disk data.
        </dl>
      </dd>
    </dl>

    <h4><a name="elementsFilesystems">Filesystems</a></h4>

    <p>
      A directory on the host that can be accessed directly from the guest.
      <span class="since">since 0.3.3, since 0.8.5 for QEMU/KVM</span>
    </p>

<pre>
  ...
  &lt;devices&gt;
    &lt;filesystem type='template'&gt;
      &lt;source name='my-vm-template'/&gt;
      &lt;target dir='/'/&gt;
    &lt;/filesystem&gt;
    &lt;filesystem type='mount' accessmode='passthrough'&gt;
      &lt;driver type='path' wrpolicy='immediate'/&gt;
      &lt;source dir='/export/to/guest'/&gt;
      &lt;target dir='/import/from/host'/&gt;
      &lt;readonly/&gt;
    &lt;/filesystem&gt;
    ...
  &lt;/devices&gt;
  ...</pre>

    <dl>
      <dt><code>filesystem</code></dt>
      <dd>

      The filesystem attribute <code>type</code> specifies the type of the
      <code>source</code>. The possible values are:

        <dl>
        <dt><code>type='mount'</code></dt>
        <dd>
        A host directory to mount in the guest. Used by LXC,
        OpenVZ <span class="since">(since 0.6.2)</span>
        and QEMU/KVM <span class="since">(since 0.8.5)</span>.
        This is the default <code>type</code> if one is not specified.
        This mode also has an optional
        sub-element <code>driver</code>, with an
        attribute <code>type='path'</code>
        or <code>type='handle'</code> <span class="since">(since
        0.9.7)</span>. The driver block has an optional attribute
        <code>wrpolicy</code> that further controls interaction with
        the host page cache; omitting the attribute gives default behavior,
        while the value <code>immediate</code> means that a host writeback
        is immediately triggered for all pages touched during a guest file
        write operation <span class="since">(since 0.9.10)</span>.
        </dd>
        <dt><code>type='template'</code></dt>
        <dd>
        OpenVZ filesystem template. Only used by OpenVZ driver.
        </dd>
        <dt><code>type='file'</code></dt>
        <dd>
        A host file will be treated as an image and mounted in
        the guest. The filesystem format will be autodetected.
        Only used by LXC driver.
        </dd>
        <dt><code>type='block'</code></dt>
        <dd>
        A host block device to mount in the guest. The filesystem
        format will be autodetected. Only used by LXC driver
        <span class="since">(since 0.9.5)</span>.
        </dd>
        <dt><code>type='ram'</code></dt>
        <dd>
          An in-memory filesystem, using memory from the host OS.
          The source element has a single attribute <code>usage</code>
          which gives the memory usage limit in kibibytes. Only used
          by LXC driver.
          <span class="since"> (since 0.9.13)</span></dd>
        <dt><code>type='bind'</code></dt>
        <dd>
          A directory inside the guest will be bound to another
          directory inside the guest. Only used by LXC driver
          <span class="since"> (since 0.9.13)</span></dd>
        </dl>

      The filesystem block has an optional attribute <code>accessmode</code>
      which specifies the security mode for accessing the source
      <span class="since">(since 0.8.5)</span>. Currently this only works
      with <code>type='mount'</code> for the QEMU/KVM driver. The possible
      values are:

        <dl>
        <dt><code>accessmode='passthrough'</code></dt>
        <dd>
        The <code>source</code> is accessed with the permissions of the
        user inside the guest. This is the default <code>accessmode</code> if
        one is not specified.
        <a href="http://lists.gnu.org/archive/html/qemu-devel/2010-05/msg02673.html">More info</a>
        </dd>
        <dt><code>accessmode='mapped'</code></dt>
        <dd>
        The <code>source</code> is accessed with the permissions of the
        hypervisor (QEMU process).
        <a href="http://lists.gnu.org/archive/html/qemu-devel/2010-05/msg02673.html">More info</a>
        </dd>
        <dt><code>accessmode='squash'</code></dt>
        <dd>
        Similar to 'passthrough', the exception is that failure of
        privileged operations like 'chown' are ignored. This makes a
        passthrough-like mode usable for people who run the hypervisor
        as non-root.
        <a href="http://lists.gnu.org/archive/html/qemu-devel/2010-09/msg00121.html">More info</a>
        </dd>
        </dl>

      </dd>

      <dt><code>source</code></dt>
      <dd>
        The resource on the host that is being accessed in the guest. The
        <code>name</code> attribute must be used with
        <code>type='template'</code>, and the <code>dir</code> attribute must
        be used with <code>type='mount'</code>. The <code>usage</code> attribute
        is used with <code>type='ram'</code> to set the memory limit in KB.
      </dd>

      <dt><code>target</code></dt>
      <dd>
        Where the <code>source</code> can be accessed in the guest. For
        most drivers this is an automatic mount point, but for QEMU/KVM
        this is merely an arbitrary string tag that is exported to the
        guest as a hint for where to mount.
      </dd>

      <dt><code>readonly</code></dt>
      <dd>
        Enables exporting filesytem as a readonly mount for guest, by
        default read-write access is given (currently only works for
        QEMU/KVM driver).
      </dd>

      <dt><code>space_hard_limit</code></dt>
      <dd>
        Maximum space available to this guest's filesystem.
        <span class="since">Since 0.9.13</span>
      </dd>

      <dt><code>space_soft_limit</code></dt>
      <dd>
        Maximum space available to this guest's filesystem. The container is
        permitted to exceed its soft limits for a grace period of time. Afterwards the
        hard limit is enforced.
        <span class="since">Since 0.9.13</span>
      </dd>
    </dl>

    <h4><a name="elementsAddress">Device Addresses</a></h4>

    <p>
      Many devices have an optional <code>&lt;address&gt;</code>
      sub-element to describe where the device is placed on the
      virtual bus presented to the guest.  If an address (or any
      optional attribute within an address) is omitted on
      input, libvirt will generate an appropriate address; but an
      explicit address is required if more control over layout is
      required.  See below for device examples including an address
      element.
    </p>

    <p>
      Every address has a mandatory attribute <code>type</code> that
      describes which bus the device is on.  The choice of which
      address to use for a given device is constrained in part by the
      device and the architecture of the guest.  For example,
      a <code>&lt;disk&gt;</code> device
      uses <code>type='disk'</code>, while
      a <code>&lt;console&gt;</code> device would
      use <code>type='pci'</code> on i686 or x86_64 guests,
      or <code>type='spapr-vio'</code> on PowerPC64 pseries guests.
      Each address type has further optional attributes that control
      where on the bus the device will be placed:
    </p>

    <dl>
      <dt><code>type='pci'</code></dt>
      <dd>PCI addresses have the following additional
        attributes: <code>domain</code> (a 2-byte hex integer, not
        currently used by qemu), <code>bus</code> (a hex value between
        0 and 0xff, inclusive), <code>slot</code> (a hex value between
        0x0 and 0x1f, inclusive), and <code>function</code> (a value
        between 0 and 7, inclusive).  Also available is
        the <code>multifunction</code> attribute, which controls
        turning on the multifunction bit for a particular
        slot/function in the PCI control register
        (<span class="since">since 0.9.7, requires QEMU
        0.13</span>). <code>multifunction</code> defaults to 'off',
        but should be set to 'on' for function 0 of a slot that will
        have multiple functions used.
      </dd>
      <dt><code>type='drive'</code></dt>
      <dd>Drive addresses have the following additional
        attributes: <code>controller</code> (a 2-digit controller
        number), <code>bus</code> (a 2-digit bus number),
        <code>target</code> (a 2-digit bus number),
        and <code>unit</code> (a 2-digit unit number on the bus).
      </dd>
      <dt><code>type='virtio-serial'</code></dt>
      <dd>Each virtio-serial address has the following additional
        attributes: <code>controller</code> (a 2-digit controller
        number), <code>bus</code> (a 2-digit bus number),
        and <code>slot</code> (a 2-digit slot within the bus).
      </dd>
      <dt><code>type='ccid'</code></dt>
      <dd>A CCID address, for smart-cards, has the following
        additional attributes: <code>bus</code> (a 2-digit bus
        number), and <code>slot</code> attribute (a 2-digit slot
        within the bus).  <span class="since">Since 0.8.8.</span>
      <dt><code>type='usb'</code></dt>
      <dd>USB addresses have the following additional
        attributes: <code>bus</code> (a hex value between 0 and 0xfff,
        inclusive), and <code>port</code> (a dotted notation of up to
        four octets, such as 1.2 or 2.1.3.1).
      </dd>
      <dt><code>type='spapr-vio'</code></dt>
      <dd>On PowerPC pseries guests, devices can be assigned to the
        SPAPR-VIO bus.  It has a flat 64-bit address space; by
        convention, devices are generally assigned at a non-zero
        multiple of 0x1000, but other addresses are valid and
        permitted by libvirt.  Each address has the following
        additional attribute: <code>reg</code> (the hex value address
        of the starting register).  <span class="since">Since
        0.9.9.</span>
      </dd>
      <dt><code>type='ccw'</code></dt>
      <dd>s390 guests with a <code>machine</code> value of
        s390-ccw-virtio use the native CCW bus for I/O devices.
        CCW bus addresses have the following additional attributes:
        <code>cssid</code> (a hex value between 0 and 0xfe, inclusive),
        <code>ssid</code> (a value between 0 and 3, inclusive) and
        <code>devno</code> (a hex value between 0 and 0xffff, inclusive).
        Partially specified bus addresses are not allowed.
        If omitted, libvirt will assign a free bus address with
        cssid=0xfe and ssid=0. Virtio devices for s390 must have their
        cssid set to 0xfe in order to be recognized by the guest
        operating system.
        <span class="since">Since 1.0.4</span>
      </dd>
    </dl>

    <h4><a name="elementsControllers">Controllers</a></h4>

    <p>
      Depending on the guest architecture, some device busses can
      appear more than once, with a group of virtual devices tied to a
      virtual controller.  Normally, libvirt can automatically infer such
      controllers without requiring explicit XML markup, but sometimes
      it is necessary to provide an explicit controller element.
    </p>

<pre>
  ...
  &lt;devices&gt;
    &lt;controller type='ide' index='0'/&gt;
    &lt;controller type='virtio-serial' index='0' ports='16' vectors='4'/&gt;
    &lt;controller type='virtio-serial' index='1'&gt;
      &lt;address type='pci' domain='0x0000' bus='0x00' slot='0x0a' function='0x0'/&gt;
    &lt;/controller&gt;
    ...
  &lt;/devices&gt;
  ...</pre>

    <p>
      Each controller has a mandatory attribute <code>type</code>,
      which must be one of "ide", "fdc", "scsi", "sata", "usb",
      "ccid", "virtio-serial" or "pci", and a mandatory
      attribute <code>index</code> which is the decimal integer
      describing in which order the bus controller is encountered (for
      use in <code>controller</code> attributes
      of <code>&lt;address&gt;</code> elements).  The "virtio-serial"
      controller has two additional optional
      attributes <code>ports</code> and <code>vectors</code>, which
      control how many devices can be connected through the
      controller.  A "scsi" controller has an optional
      attribute <code>model</code>, which is one of "auto", "buslogic",
      "ibmvscsi", "lsilogic", "lsisas1068", "lsisas1078", "virtio-scsi" or
      "vmpvscsi".  A "usb" controller has an optional attribute
      <code>model</code>, which is one of "piix3-uhci", "piix4-uhci", "ehci",
      "ich9-ehci1", "ich9-uhci1", "ich9-uhci2", "ich9-uhci3", "vt82c686b-uhci",
      "pci-ohci" or "nec-xhci".  Additionally,
      <span class="since">since 0.10.0</span>, if the USB bus needs to be
      explicitly disabled for the guest, <code>model='none'</code> may be
      used.  <span class="since">Since 1.0.5</span>, no default USB controller
      will be built on s390.  The PowerPC64 "spapr-vio" addresses do not have an
      associated controller.
    </p>

    <p>
      For controllers that are themselves devices on a PCI or USB bus,
      an optional sub-element <code>&lt;address&gt;</code> can specify
      the exact relationship of the controller to its master bus, with
      semantics <a href="#elementsAddress">given above</a>.
    </p>

    <p>
      An optional sub-element <code>driver</code> can specify the driver
      specific options. Currently it only supports attribute <code>queues</code>
      (<span class="since">1.0.5</span>, QEMU and KVM only), which specifies the
      number of queues for the controller. For best performance, it's recommended
      to specify a value matching the number of vCPUs.
    </p>
    <p>
      USB companion controllers have an optional
      sub-element <code>&lt;master&gt;</code> to specify the exact
      relationship of the companion to its master controller.
      A companion controller is on the same bus as its master, so
      the companion <code>index</code> value should be equal.
    </p>

<pre>
  ...
  &lt;devices&gt;
    &lt;controller type='usb' index='0' model='ich9-ehci1'&gt;
      &lt;address type='pci' domain='0' bus='0' slot='4' function='7'/&gt;
    &lt;/controller&gt;
    &lt;controller type='usb' index='0' model='ich9-uhci1'&gt;
      &lt;master startport='0'/&gt;
      &lt;address type='pci' domain='0' bus='0' slot='4' function='0' multifunction='on'/&gt;
    &lt;/controller&gt;
    ...
  &lt;/devices&gt;
  ...</pre>

    <p>
      PCI controllers have an optional <code>model</code> attribute with
      possible values <code>pci-root</code> or <code>pci-bridge</code>.
      For machine types which provide an implicit pci bus, the pci-root
      controller with index=0 is auto-added and required to use PCI devices.
      PCI root has no address.
      PCI bridges are auto-added if there are too many devices to fit on
      the one bus provided by pci-root, or a PCI bus number greater than zero
      was specified.
      PCI bridges can also be specified manually, but their addresses should
      only refer to PCI buses provided by already specified PCI controllers.
      Leaving gaps in the PCI controller indexes might lead to an invalid
      configuration.
      (<span class="since">since 1.0.5</span>)
    </p>
<pre>
  ...
  &lt;devices&gt;
    &lt;controller type='pci' index='0' model='pci-root'/&gt;
    &lt;controller type='pci' index='1' model='pci-bridge'&gt;
      &lt;address type='pci' domain='0' bus='0' slot='5' function='0' multifunction=off'/&gt;
    &lt;/controller&gt;
  &lt;/devices&gt;
  ...</pre>

    <h4><a name="elementsLease">Device leases</a></h4>

    <p>
      When using a lock manager, it may be desirable to record device leases
      against a VM. The lock manager will ensure the VM won't start unless
      the leases can be acquired.
    </p>

<pre>
  ...
  &lt;devices&gt;
    ...
    &lt;lease&gt;
      &lt;lockspace&gt;somearea&lt;/lockspace&gt;
      &lt;key&gt;somekey&lt;/key&gt;
      &lt;target path='/some/lease/path' offset='1024'/&gt;
    &lt;/lease&gt;
    ...
  &lt;/devices&gt;
  ...</pre>

    <dl>
      <dt>lockspace</dt>
      <dd>This is an arbitrary string, identifying the lockspace
        within which the key is held. Lock managers may impose
        extra restrictions on the format, or length of the lockspace
        name.</dd>
      <dt>key</dt>
      <dd>This is an arbitrary string, uniquely identifying the
        lease to be acquired. Lock managers may impose extra
        restrictions on the format, or length of the key.
      </dd>
      <dt>target</dt>
      <dd>This is the fully qualified path of the file associated
        with the lockspace. The offset specifies where the lease
        is stored within the file. If the lock manager does not
        require a offset, just pass 0.
      </dd>
    </dl>

    <h4><a name="elementsHostDev">Host device assignment</a></h4>

    <h5><a href="elementsHostDevSubsys">USB / PCI devices</a></h5>

    <p>
      USB and PCI devices attached to the host can be passed through
      to the guest using the <code>hostdev</code> element.
      <span class="since">since after 0.4.4 for USB and 0.6.0 for PCI
        (KVM only)</span>:
    </p>

<pre>
  ...
  &lt;devices&gt;
    &lt;hostdev mode='subsystem' type='usb'&gt;
      &lt;source startupPolicy='optional'&gt;
        &lt;vendor id='0x1234'/&gt;
        &lt;product id='0xbeef'/&gt;
      &lt;/source&gt;
      &lt;boot order='2'/&gt;
    &lt;/hostdev&gt;
  &lt;/devices&gt;
  ...</pre>

    <p>or:</p>

<pre>
  ...
  &lt;devices&gt;
    &lt;hostdev mode='subsystem' type='pci' managed='yes'&gt;
      &lt;source&gt;
        &lt;address bus='0x06' slot='0x02' function='0x0'/&gt;
      &lt;/source&gt;
      &lt;boot order='1'/&gt;
      &lt;rom bar='on' file='/etc/fake/boot.bin'/&gt;
    &lt;/hostdev&gt;
  &lt;/devices&gt;
  ...</pre>

    <dl>
      <dt><code>hostdev</code></dt>
      <dd>The <code>hostdev</code> element is the main container for describing
        host devices. For usb device passthrough <code>mode</code> is always
        "subsystem" and <code>type</code> is "usb" for a USB device and "pci"
        for a PCI device. When <code>managed</code> is "yes" for a PCI
        device, it is detached from the host before being passed on to
        the guest, and reattached to the host after the guest exits.
        If <code>managed</code> is omitted or "no", and for USB
        devices, the user is responsible to
        call <code>virNodeDeviceDettach</code> (or <code>virsh
        nodedev-dettach</code>) before starting the guest or
        hot-plugging the device,
        and <code>virNodeDeviceReAttach</code> (or <code>virsh
        nodedev-reattach</code>) after hot-unplug or stopping the
        guest.</dd>
      <dt><code>source</code></dt>
      <dd>The source element describes the device as seen from the host.
      The USB device can either be addressed by vendor / product id using the
      <code>vendor</code> and <code>product</code> elements or by the device's
      address on the hosts using the <code>address</code> element. PCI devices
      on the other hand can only be described by their <code>address</code>.

      <span class="since">Since 1.0.0</span>, the <code>source</code> element
      of USB devices may contain <code>startupPolicy</code> attribute which can
      be used to define policy what to do if the specified host USB device is
      not found. The attribute accepts the following values:
        <table class="top_table">
          <tr>
            <td> mandatory </td>
            <td> fail if missing for any reason (the default) </td>
          </tr>
          <tr>
            <td> requisite </td>
            <td> fail if missing on boot up,
                 drop if missing on migrate/restore/revert </td>
          </tr>
          <tr>
            <td> optional </td>
            <td> drop if missing at any start attempt </td>
          </tr>
        </table>
      </dd>
      <dt><code>vendor</code>, <code>product</code></dt>
      <dd>The <code>vendor</code> and <code>product</code> elements each have an
      <code>id</code> attribute that specifies the USB vendor and product id.
      The ids can be given in decimal, hexadecimal (starting with 0x) or
      octal (starting with 0) form.</dd>
      <dt><code>boot</code></dt>
      <dd>Specifies that the device is bootable. The <code>order</code>
      attribute determines the order in which devices will be tried during
      boot sequence. The per-device <code>boot</code> elements cannot be
      used together with general boot elements in
      <a href="#elementsOSBIOS">BIOS bootloader</a> section.
      <span class="since">Since 0.8.8</span> for PCI devices,
      <span class="since">Since 1.0.1</span> for USB devices.
      <dt><code>rom</code></dt>
      <dd>The <code>rom</code> element is used to change how a PCI
        device's ROM is presented to the guest. The optional <code>bar</code>
        attribute can be set to "on" or "off", and determines whether
        or not the device's ROM will be visible in the guest's memory
        map. (In PCI documentation, the "rombar" setting controls the
        presence of the Base Address Register for the ROM). If no rom
        bar is specified, the qemu default will be used (older
        versions of qemu used a default of "off", while newer qemus
        have a default of "on"). <span class="since">Since
        0.9.7 (QEMU and KVM only)</span>. The optional
        <code>file</code> attribute is used to point to a binary file
        to be presented to the guest as the device's ROM BIOS. This
        can be useful, for example, to provide a PXE boot ROM for a
        virtual function of an sr-iov capable ethernet device (which
        has no boot ROMs for the VFs).
        <span class="since">Since 0.9.10 (QEMU and KVM only)</span>.
      </dd>
      <dt><code>address</code></dt>
      <dd>The <code>address</code> element for USB devices has a
      <code>bus</code> and <code>device</code> attribute to specify the
      USB bus and device number the device appears at on the host.
      The values of these attributes can be given in decimal, hexadecimal
      (starting with 0x) or octal (starting with 0) form.
      For PCI devices the element carries 3 attributes allowing to designate
      the device as can be found with the <code>lspci</code> or
      with <code>virsh
      nodedev-list</code>. <a href="#elementsAddress">See above</a> for
      more details on the address element.</dd>
      <dt><code>driver</code></dt>
      <dd>
        PCI devices can have an optional <code>driver</code>
        subelement that specifies which backend driver to use for PCI
        device assignment. Use the <code>name</code> attribute to
        select either "vfio" (for the new VFIO device assignment
        backend, which is compatible with UEFI SecureBoot) or "kvm"
        (for the legacy device assignment handled directly by the KVM
        kernel module)<span class="since">Since 1.0.5 (QEMU and KVM
        only, requires kernel 3.6 or newer)</span>. Currently, "kvm"
        is the default used by libvirt when not explicitly provided,
        but since the two are functionally equivalent, this default
        could be changed in the future with no impact to domains that
        don't specify anything.
      </dd>
    </dl>


    <h5><a href="elementsHostDevCaps">Block / character devices</a></h5>

    <p>
      Block / character devices from the host can be passed through
      to the guest using the <code>hostdev</code> element. This is
      only possible with container based virtualization.
      <span class="since">since after 1.0.1 for LXC</span>:
    </p>

    <pre>
...
&lt;hostdev mode='capabilities' type='storage'&gt;
  &lt;source&gt;
    &lt;block&gt;/dev/sdf1&lt;/block&gt;
  &lt;/source&gt;
&lt;/hostdev&gt;
...
    </pre>

    <pre>
...
&lt;hostdev mode='capabilities' type='misc'&gt;
  &lt;source&gt;
    &lt;char&gt;/dev/input/event3&lt;/char&gt;
  &lt;/source&gt;
&lt;/hostdev&gt;
...
    </pre>

    <pre>
...
&lt;hostdev mode='capabilities' type='net'&gt;
  &lt;source&gt;
    &lt;interface&gt;eth0&lt;/interface&gt;
  &lt;/source&gt;
&lt;/hostdev&gt;
...
    </pre>

    <dl>
      <dt><code>hostdev</code></dt>
      <dd>The <code>hostdev</code> element is the main container for describing
        host devices. For block/character device passthrough <code>mode</code> is
        always "capabilities" and <code>type</code> is "block" for a block
        device, "char" for a character device and "net" for a host network
        interface.
      </dd>
      <dt><code>source</code></dt>
      <dd>The source element describes the device as seen from the host.
        For block devices, the path to the block device in the host
        OS is provided in the nested "block" element, while for character
        devices the "char" element is used. For network interfaces, the
        name of the interface is provided in the "interface" element.
      </dd>
    </dl>

    <h4><a name="elementsRedir">Redirected devices</a></h4>

    <p>
      USB device redirection through a character device is
      supported <span class="since">since after 0.9.5 (KVM
      only)</span>:
    </p>

<pre>
  ...
  &lt;devices&gt;
    &lt;redirdev bus='usb' type='tcp'&gt;
      &lt;source mode='connect' host='localhost' service='4000'/&gt;
      &lt;boot order='1'/&gt;
    &lt;/redirdev&gt;
    &lt;redirfilter&gt;
      &lt;usbdev class='0x08' vendor='0x1234' product='0xbeef' version='2.00' allow='yes'/&gt;
      &lt;usbdev allow='no'/&gt;
    &lt;/redirfilter&gt;
  &lt;/devices&gt;
  ...</pre>

    <dl>
      <dt><code>redirdev</code></dt>
      <dd>The <code>redirdev</code> element is the main container for
        describing redirected devices. <code>bus</code> must be "usb"
        for a USB device.

        An additional attribute <code>type</code> is required,
        matching one of the
        supported <a href="#elementsConsole">serial device</a> types,
        to describe the host side of the
        tunnel; <code>type='tcp'</code>
        or <code>type='spicevmc'</code> (which uses the usbredir
        channel of a <a href="#elementsGraphics">SPICE graphics
        device</a>) are typical. The redirdev element has an optional
        sub-element <code>&lt;address&gt;</code> which can tie the
        device to a particular controller. Further sub-elements,
        such as <code>&lt;source&gt;</code>, may be required according
        to the given type, although a <code>&lt;target&gt;</code> sub-element
        is not required (since the consumer of the character device is
        the hypervisor itself, rather than a device visible in the guest).
      </dd>
      <dt><code>boot</code></dt>

      <dd>Specifies that the device is bootable.
        The <code>order</code> attribute determines the order in which
        devices will be tried during boot sequence. The per-device
        <code>boot</code> elements cannot be used together with general
        boot elements in  <a href="#elementsOSBIOS">BIOS bootloader</a> section.
        (<span class="since">Since 1.0.1</span>)
      </dd>
      <dt><code>redirfilter</code></dt>
      <dd>The<code> redirfilter </code>element is used for creating the
        filter rule to filter out certain devices from redirection.
        It uses sub-element <code>&lt;usbdev&gt;</code> to define each filter rule.
        <code>class</code> attribute is the USB Class code, for example,
        0x08 represents mass storage devices. The USB device can be addressed by
        vendor / product id using the <code>vendor</code> and <code>product</code> attributes.
        <code>version</code> is the bcdDevice value of USB device, such as 1.00, 1.10 and 2.00.
        These four attributes are optional and <code>-1</code> can be used to allow
        any value for them. <code>allow</code> attribute is mandatory,
        'yes' means allow, 'no' for deny.
      </dd>
    </dl>

    <h4><a name="elementsSmartcard">Smartcard devices</a></h4>

    <p>
      A virtual smartcard device can be supplied to the guest via the
      <code>smartcard</code> element. A USB smartcard reader device on
      the host cannot be used on a guest with simple device
      passthrough, since it will then not be available on the host,
      possibly locking the host computer when it is "removed".
      Therefore, some hypervisors provide a specialized virtual device
      that can present a smartcard interface to the guest, with
      several modes for describing how credentials are obtained from
      the host or even a from a channel created to a third-party
      smartcard provider. <span class="since">Since 0.8.8</span>
    </p>

<pre>
  ...
  &lt;devices&gt;
    &lt;smartcard mode='host'/&gt;
    &lt;smartcard mode='host-certificates'&gt;
      &lt;certificate&gt;cert1&lt;/certificate&gt;
      &lt;certificate&gt;cert2&lt;/certificate&gt;
      &lt;certificate&gt;cert3&lt;/certificate&gt;
      &lt;database&gt;/etc/pki/nssdb/&lt;/database&gt;
    &lt;/smartcard&gt;
    &lt;smartcard mode='passthrough' type='tcp'&gt;
      &lt;source mode='bind' host='127.0.0.1' service='2001'/&gt;
      &lt;protocol type='raw'/&gt;
      &lt;address type='ccid' controller='0' slot='0'/&gt;
    &lt;/smartcard&gt;
    &lt;smartcard mode='passthrough' type='spicevmc'/&gt;
  &lt;/devices&gt;
  ...
</pre>

    <p>
      The <code>&lt;smartcard&gt;</code> element has a mandatory
      attribute <code>mode</code>.  The following modes are supported;
      in each mode, the guest sees a device on its USB bus that
      behaves like a physical USB CCID (Chip/Smart Card Interface
      Device) card.
    </p>

    <dl>
      <dt><code>mode='host'</code></dt>
      <dd>The simplest operation, where the hypervisor relays all
      requests from the guest into direct access to the host's
      smartcard via NSS.  No other attributes or sub-elements are
      required.  See below about the use of an
      optional <code>&lt;address&gt;</code> sub-element.</dd>

      <dt><code>mode='host-certificates'</code></dt>
      <dd>Rather than requiring a smartcard to be plugged into the
      host, it is possible to provide three NSS certificate names
      residing in a database on the host.  These certificates can be
      generated via the command <code>certutil -d /etc/pki/nssdb -x -t
      CT,CT,CT -S -s CN=cert1 -n cert1</code>, and the resulting three
      certificate names must be supplied as the content of each of
      three <code>&lt;certificate&gt;</code> sub-elements.  An
      additional sub-element <code>&lt;database&gt;</code> can specify
      the absolute path to an alternate directory (matching
      the <code>-d</code> option of the <code>certutil</code> command
      when creating the certificates); if not present, it defaults to
      /etc/pki/nssdb.</dd>

      <dt><code>mode='passthrough'</code></dt>
      <dd>Rather than having the hypervisor directly communicate with
      the host, it is possible to tunnel all requests through a
      secondary character device to a third-party provider (which may
      in turn be talking to a smartcard or using three certificate
      files).  In this mode of operation, an additional
      attribute <code>type</code> is required, matching one of the
      supported <a href="#elementsConsole">serial device</a> types, to
      describe the host side of the tunnel; <code>type='tcp'</code>
      or <code>type='spicevmc'</code> (which uses the smartcard
      channel of a <a href="#elementsGraphics">SPICE graphics
      device</a>) are typical.  Further sub-elements, such
      as <code>&lt;source&gt;</code>, may be required according to the
      given type, although a <code>&lt;target&gt;</code> sub-element
      is not required (since the consumer of the character device is
      the hypervisor itself, rather than a device visible in the
      guest).</dd>
    </dl>

    <p>
      Each mode supports an optional
      sub-element <code>&lt;address&gt;</code>, which fine-tunes the
      correlation between the smartcard and a ccid bus
      controller, <a href="#elementsAddress">documented above</a>.
      For now, qemu only supports at most one
      smartcard, with an address of bus=0 slot=0.
    </p>

    <h4><a name="elementsNICS">Network interfaces</a></h4>

<pre>
  ...
  &lt;devices&gt;
    &lt;interface type='bridge'&gt;
      &lt;source bridge='xenbr0'/&gt;
      &lt;mac address='00:16:3e:5d:c7:9e'/&gt;
      &lt;script path='vif-bridge'/&gt;
      &lt;boot order='1'/&gt;
      &lt;rom bar='off'/&gt;
    &lt;/interface&gt;
  &lt;/devices&gt;
  ...</pre>

    <p>
      There are several possibilities for specifying a network
      interface visible to the guest.  Each subsection below provides
      more details about common setup options.  Additionally,
      each <code>&lt;interface&gt;</code> element has an
      optional <code>&lt;address&gt;</code> sub-element that can tie
      the interface to a particular pci slot, with
      attribute <code>type='pci'</code>
      as <a href="#elementsAddress">documented above</a>.
    </p>

    <h5><a name="elementsNICSVirtual">Virtual network</a></h5>

    <p>
      <strong><em>
      This is the recommended config for general guest connectivity on
      hosts with dynamic / wireless networking configs (or multi-host
      environments where the host hardware details are described
      separately in a <code>&lt;network&gt;</code>
      definition <span class="since">Since 0.9.4</span>).
      </em></strong>
    </p>

    <p>

      Provides a connection whose details are described by the named
      network definition. Depending on the virtual network's "forward
      mode" configuration, the network may be totally isolated
      (no <code>&lt;forward&gt;</code> element given), NAT'ing to an
      explicit network device or to the default route
      (<code>&lt;forward mode='nat'&gt;</code>), routed with no NAT
      (<code>&lt;forward mode='route'/&gt;</code>), or connected
      directly to one of the host's network interfaces (via macvtap)
      or bridge devices ((<code>&lt;forward
      mode='bridge|private|vepa|passthrough'/&gt;</code> <span class="since">Since
      0.9.4</span>)
    </p>
    <p>
      For networks with a forward mode of bridge, private, vepa, and
      passthrough, it is assumed that the host has any necessary DNS
      and DHCP services already setup outside the scope of libvirt. In
      the case of isolated, nat, and routed networks, DHCP and DNS are
      provided on the virtual network by libvirt, and the IP range can
      be determined by examining the virtual network config with
      '<code>virsh net-dumpxml [networkname]</code>'. There is one
      virtual network called 'default' setup out of the box which does
      NAT'ing to the default route and has an IP range
      of <code>192.168.122.0/255.255.255.0</code>. Each guest will
      have an associated tun device created with a name of vnetN,
      which can also be overridden with the &lt;target&gt; element
      (see
      <a href="#elementsNICSTargetOverride">overriding the target element</a>).
    </p>
    <p>
      When the source of an interface is a network,
      a <code>portgroup</code> can be specified along with the name of
      the network; one network may have multiple portgroups defined,
      with each portgroup containing slightly different configuration
      information for different classes of network
      connections. <span class="since">Since 0.9.4</span>.
    </p>
    <p>
      Also, similar to <code>direct</code> network connections
      (described below), a connection of type <code>network</code> may
      specify a <code>virtualport</code> element, with configuration
      data to be forwarded to a vepa (802.1Qbg) or 802.1Qbh compliant
      switch (<span class="since">Since 0.8.2</span>), or to an
      Open vSwitch virtual switch (<span class="since">Since
      0.9.11</span>).
    </p>
    <p>
      Since the actual type of switch may vary depending on the
      configuration in the <code>&lt;network&gt;</code> on the host,
      it is acceptable to omit the virtualport <code>type</code>
      attribute, and specify attributes from multiple different
      virtualport types (and also to leave out certain attributes); at
      domain startup time, a complete <code>&lt;virtualport&gt;</code>
      element will be constructed by merging together the type and
      attributes defined in the network and the portgroup referenced
      by the interface. The newly-constructed virtualport is a combination
      of them. The attributes from lower virtualport can't make change
      on the ones defined in higher virtualport.
      Interface takes the highest priority, portgroup is lowest priority.
      (<span class="since">Since 0.10.0</span>). For example, in order
      to work properly with both an 802.1Qbh switch and an Open vSwitch
      switch, you may choose to specify no type, but both
      an <code>profileid</code> (in case the switch is 802.1Qbh) and
      an <code>interfaceid</code> (in case the switch is Open vSwitch)
      (you may also omit the other attributes, such as managerid,
      typeid, or profileid, to be filled in from the
      network's <code>&lt;virtualport&gt;</code>). If you want to
      limit a guest to connecting only to certain types of switches,
      you can specify the virtualport type, but still omit some/all of
      the parameters - in this case if the host's network has a
      different type of virtualport, connection of the interface will
      fail.
    </p>

<pre>
  ...
  &lt;devices&gt;
    &lt;interface type='network'&gt;
      &lt;source network='default'/&gt;
    &lt;/interface&gt;
    ...
    &lt;interface type='network'&gt;
      &lt;source network='default' portgroup='engineering'/&gt;
      &lt;target dev='vnet7'/&gt;
      &lt;mac address="00:11:22:33:44:55"/&gt;
      &lt;virtualport&gt;
        &lt;parameters instanceid='09b11c53-8b5c-4eeb-8f00-d84eaa0aaa4f'/&gt;
      &lt;/virtualport&gt;

    &lt;/interface&gt;
  &lt;/devices&gt;
  ...</pre>

    <h5><a name="elementsNICSBridge">Bridge to LAN</a></h5>

    <p>
      <strong><em>
      This is the recommended config for general guest connectivity on
      hosts with static wired networking configs.
      </em></strong>
    </p>

    <p>
      Provides a bridge from the VM directly to the LAN. This assumes
      there is a bridge device on the host which has one or more of the hosts
      physical NICs enslaved. The guest VM will have an associated tun device
      created with a name of vnetN, which can also be overridden with the
      &lt;target&gt; element (see
      <a href="#elementsNICSTargetOverride">overriding the target element</a>).
      The tun device will be enslaved to the bridge. The IP range / network
      configuration is whatever is used on the LAN. This provides the guest VM
      full incoming &amp; outgoing net access just like a physical machine.
    </p>
    <p>
      On Linux systems, the bridge device is normally a standard Linux
      host bridge. On hosts that support Open vSwitch, it is also
      possible to connect to an open vSwitch bridge device by adding
      a <code>&lt;virtualport type='openvswitch'/&gt;</code> to the
      interface definition.  (<span class="since">Since
      0.9.11</span>). The Open vSwitch type virtualport accepts two
      parameters in its <code>&lt;parameters&gt;</code> element -
      an <code>interfaceid</code> which is a standard uuid used to
      uniquely identify this particular interface to Open vSwitch (if
      you do no specify one, a random interfaceid will be generated
      for you when you first define the interface), and an
      optional <code>profileid</code> which is sent to Open vSwitch as
      the interfaces "port-profile".
    </p>
<pre>
  ...
  &lt;devices&gt;
    ...
    &lt;interface type='bridge'&gt;
      &lt;source bridge='br0'/&gt;
    &lt;/interface&gt;
    &lt;interface type='bridge'&gt;
      &lt;source bridge='br1'/&gt;
      &lt;target dev='vnet7'/&gt;
      &lt;mac address="00:11:22:33:44:55"/&gt;
    &lt;/interface&gt;
    &lt;interface type='bridge'&gt;
      &lt;source bridge='ovsbr'/&gt;
      &lt;virtualport type='openvswitch'&gt;
        &lt;parameters profileid='menial' interfaceid='09b11c53-8b5c-4eeb-8f00-d84eaa0aaa4f'/&gt;
      &lt;/virtualport&gt;
    &lt;/interface&gt;
    ...
  &lt;/devices&gt;
  ...</pre>

    <h5><a name="elementsNICSSlirp">Userspace SLIRP stack</a></h5>

    <p>
      Provides a virtual LAN with NAT to the outside world. The virtual
      network has DHCP &amp; DNS services and will give the guest VM addresses
      starting from <code>10.0.2.15</code>. The default router will be
      <code>10.0.2.2</code> and the DNS server will be <code>10.0.2.3</code>.
      This networking is the only option for unprivileged users who need their
      VMs to have outgoing access.
    </p>

<pre>
  ...
  &lt;devices&gt;
    &lt;interface type='user'/&gt;
    ...
    &lt;interface type='user'&gt;
      &lt;mac address="00:11:22:33:44:55"/&gt;
    &lt;/interface&gt;
  &lt;/devices&gt;
  ...</pre>


    <h5><a name="elementsNICSEthernet">Generic ethernet connection</a></h5>

    <p>
      Provides a means for the administrator to execute an arbitrary script
      to connect the guest's network to the LAN. The guest will have a tun
      device created with a name of vnetN, which can also be overridden with the
      &lt;target&gt; element. After creating the tun device a shell script will
      be run which is expected to do whatever host network integration is
      required. By default this script is called /etc/qemu-ifup but can be
      overridden.
    </p>

<pre>
  ...
  &lt;devices&gt;
    &lt;interface type='ethernet'/&gt;
    ...
    &lt;interface type='ethernet'&gt;
      &lt;target dev='vnet7'/&gt;
      &lt;script path='/etc/qemu-ifup-mynet'/&gt;
    &lt;/interface&gt;
  &lt;/devices&gt;
  ...</pre>

    <h5><a name="elementsNICSDirect">Direct attachment to physical interface</a></h5>

    <p>
      Provides direct attachment of the virtual machine's NIC to the given
      physial interface of the host.
      <span class="since">Since 0.7.7 (QEMU and KVM only)</span><br/>
      This setup requires the Linux macvtap
      driver to be available. <span class="since">(Since Linux 2.6.34.)</span>
      One of the modes 'vepa'
      ( <a href="http://www.ieee802.org/1/files/public/docs2009/new-evb-congdon-vepa-modular-0709-v01.pdf">
      'Virtual Ethernet Port Aggregator'</a>), 'bridge' or 'private'
      can be chosen for the operation mode of the macvtap device, 'vepa'
      being the default mode. The individual modes cause the delivery of
      packets to behave as follows:
    </p>

    <dl>
      <dt><code>vepa</code></dt>
      <dd>All VMs' packets are sent to the external bridge. Packets
      whose destination is a VM on the same host as where the
      packet originates from are sent back to the host by the VEPA
      capable bridge (today's bridges are typically not VEPA capable).</dd>
      <dt><code>bridge</code></dt>
      <dd>Packets whose destination is on the same host as where they
      originate from are directly delivered to the target macvtap device.
      Both origin and destination devices need to be in bridge mode
      for direct delivery. If either one of them is in <code>vepa</code> mode,
      a VEPA capable bridge is required.</dd>
      <dt><code>private</code></dt>
      <dd>All packets are sent to the external bridge and will only be
      delivered to a target VM on the same host if they are sent through an
      external router or gateway and that device sends them back to the
      host. This procedure is followed if either the source or destination
      device is in <code>private</code> mode.</dd>
      <dt><code>passthrough</code></dt>
      <dd>This feature attaches a virtual function of a SRIOV capable
      NIC directly to a VM without losing the migration capability.
      All packets are sent to the VF/IF of the configured network device.
      Depending on the capabilities of the device additional prerequisites or
      limitations may apply; for example, on Linux this requires
      kernel 2.6.38 or newer. <span class="since">Since 0.9.2</span></dd>
    </dl>

<pre>
  ...
  &lt;devices&gt;
    ...
    &lt;interface type='direct'&gt;
      &lt;source dev='eth0' mode='vepa'/&gt;
    &lt;/interface&gt;
  &lt;/devices&gt;
  ...</pre>

    <p>
      The network access of direct attached virtual machines can be
      managed by the hardware switch to which the physical interface
      of the host machine is connected to.
    </p>
    <p>
      The interface can have additional parameters as shown below,
      if the switch is conforming to the IEEE 802.1Qbg standard.
      The parameters of the virtualport element are documented in more detail
      in the IEEE 802.1Qbg standard. The values are network specific and
      should be provided by the network administrator. In 802.1Qbg terms,
      the Virtual Station Interface (VSI) represents the virtual interface
      of a virtual machine. <span class="since">Since 0.8.2</span>
    </p>
    <p>
      Please note that IEEE 802.1Qbg requires a non-zero value for the
      VLAN ID.
    </p>
    <dl>
      <dt><code>managerid</code></dt>
      <dd>The VSI Manager ID identifies the database containing the VSI type
        and instance definitions. This is an integer value and the
        value 0 is reserved.</dd>
      <dt><code>typeid</code></dt>
      <dd>The VSI Type ID identifies a VSI type characterizing the network
        access. VSI types are typically managed by network administrator.
        This is an integer value.
      </dd>
      <dt><code>typeidversion</code></dt>
      <dd>The VSI Type Version allows multiple versions of a VSI Type.
        This is an integer value.
      </dd>
      <dt><code>instanceid</code></dt>
      <dd>The VSI Instance ID Identifier is generated when a VSI instance
        (i.e. a virtual interface of a virtual machine) is created.
        This is a globally unique identifier.
      </dd>
    </dl>
<pre>
  ...
  &lt;devices&gt;
    ...
    &lt;interface type='direct'&gt;
      &lt;source dev='eth0.2' mode='vepa'/&gt;
      &lt;virtualport type="802.1Qbg"&gt;
        &lt;parameters managerid="11" typeid="1193047" typeidversion="2" instanceid="09b11c53-8b5c-4eeb-8f00-d84eaa0aaa4f"/&gt;
      &lt;/virtualport&gt;
    &lt;/interface&gt;
  &lt;/devices&gt;
  ...</pre>

    <p>
      The interface can have additional parameters as shown below
      if the switch is conforming to the IEEE 802.1Qbh standard.
      The values are network specific and should be provided by the
      network administrator. <span class="since">Since 0.8.2</span>
    </p>
    <dl>
      <dt><code>profileid</code></dt>
      <dd>The profile ID contains the name of the port profile that is to
        be applied to this interface.  This name is resolved by the port
        profile database into the network parameters from the port profile,
        and those network parameters will be applied to this interface.
      </dd>
    </dl>
  <pre>
  ...
  &lt;devices&gt;
    ...
    &lt;interface type='direct'&gt;
      &lt;source dev='eth0' mode='private'/&gt;
      &lt;virtualport type='802.1Qbh'&gt;
        &lt;parameters profileid='finance'/&gt;
      &lt;/virtualport&gt;
    &lt;/interface&gt;
  &lt;/devices&gt;
  ...
  </pre>


    <h5><a name="elementsNICSHostdev">PCI Passthrough</a></h5>

    <p>
      A PCI network device (specified by the &lt;source&gt; element)
      is directly assigned to the guest using generic device
      passthrough, after first optionally setting the device's MAC
      address to the configured value, and associating the device with
      an 802.1Qbh capable switch using an optionally specified
      &lt;virtualport&gt; element (see the examples of virtualport
      given above for type='direct' network devices). Note that - due
      to limitations in standard single-port PCI ethernet card driver
      design - only SR-IOV (Single Root I/O Virtualization) virtual
      function (VF) devices can be assigned in this manner; to assign
      a standard single-port PCI or PCIe ethernet card to a guest, use
      the traditional &lt;hostdev&gt; device definition and
      <span class="since">Since 0.9.11</span>
    </p>

    <p>
      To use VFIO device assignment rather than traditional/legacy KVM
      device assignment (VFIO is a new method of device assignment
      that is compatible with UEFI Secure Boot), a type='hostdev'
      interface can have an optional <code>driver</code> sub-element
      with a <code>name</code> attribute set to "vfio". To use legacy
      KVM device assignment you can set <code>name</code> to "kvm" (or
      simply omit the <code>&lt;driver&gt;</code> element, since "kvm"
      is currently the default).
      <span class="since">Since 1.0.5 (QEMU and KVM only, requires kernel 3.6 or newer)</span>
    </p>

    <p>
      Note that this "intelligent passthrough" of network devices is
      very similar to the functionality of a standard &lt;hostdev&gt;
      device, the difference being that this method allows specifying
      a MAC address and &lt;virtualport&gt; for the passed-through
      device. If these capabilities are not required, if you have a
      standard single-port PCI, PCIe, or USB network card that doesn't
      support SR-IOV (and hence would anyway lose the configured MAC
      address during reset after being assigned to the guest domain),
      or if you are using a version of libvirt older than 0.9.11, you
      should use standard &lt;hostdev&gt; to assign the device to the
      guest instead of &lt;interface type='hostdev'/&gt;.
    </p>

<pre>
  ...
  &lt;devices&gt;
    &lt;interface type='hostdev'&gt;
      &lt;driver name='vfio'/&gt;
      &lt;source&gt;
        &lt;address type='pci' domain='0x0000' bus='0x00' slot='0x07' function='0x0'/&gt;
      &lt;/source&gt;
      &lt;mac address='52:54:00:6d:90:02'&gt;
      &lt;virtualport type='802.1Qbh'&gt;
        &lt;parameters profileid='finance'/&gt;
      &lt;/virtualport&gt;
    &lt;/interface&gt;
  &lt;/devices&gt;
  ...</pre>


    <h5><a name="elementsNICSMulticast">Multicast tunnel</a></h5>

    <p>
      A multicast group is setup to represent a virtual network. Any VMs
      whose network devices are in the same multicast group can talk to each
      other even across hosts. This mode is also available to unprivileged
      users. There is no default DNS or DHCP support and no outgoing network
      access. To provide outgoing network access, one of the VMs should have a
      2nd NIC which is connected to one of the first 4 network types and do the
      appropriate routing. The multicast protocol is compatible with that used
      by user mode linux guests too. The source address used must be from the
      multicast address block.
    </p>

<pre>
  ...
  &lt;devices&gt;
    &lt;interface type='mcast'&gt;
      &lt;mac address='52:54:00:6d:90:01'&gt;
      &lt;source address='230.0.0.1' port='5558'/&gt;
    &lt;/interface&gt;
  &lt;/devices&gt;
  ...</pre>

    <h5><a name="elementsNICSTCP">TCP tunnel</a></h5>

    <p>
      A TCP client/server architecture provides a virtual network. One VM
      provides the server end of the network, all other VMS are configured as
      clients. All network traffic is routed between the VMs via the server.
      This mode is also available to unprivileged users. There is no default
      DNS or DHCP support and no outgoing network access. To provide outgoing
      network access, one of the VMs should have a 2nd NIC which is connected
      to one of the first 4 network types and do the appropriate routing.</p>

<pre>
  ...
  &lt;devices&gt;
    &lt;interface type='server'&gt;
      &lt;mac address='52:54:00:22:c9:42'&gt;
      &lt;source address='192.168.0.1' port='5558'/&gt;
    &lt;/interface&gt;
    ...
    &lt;interface type='client'&gt;
      &lt;mac address='52:54:00:8b:c9:51'&gt;
      &lt;source address='192.168.0.1' port='5558'/&gt;
    &lt;/interface&gt;
  &lt;/devices&gt;
  ...</pre>

    <h5><a name="elementsNICSModel">Setting the NIC model</a></h5>

<pre>
  ...
  &lt;devices&gt;
    &lt;interface type='network'&gt;
      &lt;source network='default'/&gt;
      &lt;target dev='vnet1'/&gt;
      <b>&lt;model type='ne2k_pci'/&gt;</b>
    &lt;/interface&gt;
  &lt;/devices&gt;
  ...</pre>

    <p>
      For hypervisors which support this, you can set the model of
      emulated network interface card.
    </p>

    <p>
      The values for <code>type</code> aren't defined specifically by
      libvirt, but by what the underlying hypervisor supports (if
      any).  For QEMU and KVM you can get a list of supported models
      with these commands:
    </p>

<pre>
qemu -net nic,model=? /dev/null
qemu-kvm -net nic,model=? /dev/null
</pre>

    <p>
      Typical values for QEMU and KVM include:
      ne2k_isa i82551 i82557b i82559er ne2k_pci pcnet rtl8139 e1000 virtio
    </p>

    <h5><a name="elementsDriverBackendOptions">Setting NIC driver-specific options</a></h5>

<pre>
  ...
  &lt;devices&gt;
    &lt;interface type='network'&gt;
      &lt;source network='default'/&gt;
      &lt;target dev='vnet1'/&gt;
      &lt;model type='virtio'/&gt;
      <b>&lt;driver name='vhost' txmode='iothread' ioeventfd='on' event_idx='off'/&gt;</b>
    &lt;/interface&gt;
  &lt;/devices&gt;
  ...</pre>

    <p>
      Some NICs may have tunable driver-specific options. These are
      set as attributes of the <code>driver</code> sub-element of the
      interface definition. Currently the following attributes are
      available for the <code>"virtio"</code> NIC driver:
    </p>

    <dl>
      <dt><code>name</code></dt>
      <dd>
        The optional <code>name</code> attribute forces which type of
        backend driver to use. The value can be either 'qemu' (a
        user-space backend) or 'vhost' (a kernel backend, which
        requires the vhost module to be provided by the kernel); an
        attempt to require the vhost driver without kernel support
        will be rejected.  If this attribute is not present, then the
        domain defaults to 'vhost' if present, but silently falls back
        to 'qemu' without error.
        <span class="since">Since 0.8.8 (QEMU and KVM only)</span>
      </dd>
      <dd>
        For interfaces of type='hostdev' (PCI passthrough devices)
        the <code>name</code> attribute can optionally be set to
        "vfio" or "kvm". "vfio" tells libvirt to use VFIO device
        assignment rather than traditional KVM device assignment (VFIO
        is a new method of device assignment that is compatible with
        UEFI Secure Boot), and "kvm" tells libvirt to use the legacy
        device assignment performed directly by the kvm kernel module
        (the default is currently "kvm", but is subject to change).
        <span class="since">Since 1.0.5 (QEMU and KVM only, requires
        kernel 3.6 or newer)</span>
      </dd>

      <dt><code>txmode</code></dt>
      <dd>
        The <code>txmode</code> attribute specifies how to handle
        transmission of packets when the transmit buffer is full. The
        value can be either 'iothread' or 'timer'.
        <span class="since">Since 0.8.8 (QEMU and KVM only)</span><br/><br/>

        If set to 'iothread', packet tx is all done in an iothread in
        the bottom half of the driver (this option translates into
        adding "tx=bh" to the qemu commandline -device virtio-net-pci
        option).<br/><br/>

        If set to 'timer', tx work is done in qemu, and if there is
        more tx data than can be sent at the present time, a timer is
        set before qemu moves on to do other things; when the timer
        fires, another attempt is made to send more data.<br/><br/>

        The resulting difference, according to the qemu developer who
        added the option is: "bh makes tx more asynchronous and reduces
        latency, but potentially causes more processor bandwidth
        contention since the cpu doing the tx isn't necessarily the
        cpu where the guest generated the packets."<br/><br/>

        <b>In general you should leave this option alone, unless you
        are very certain you know what you are doing.</b>
      </dd>
      <dt><code>ioeventfd</code></dt>
      <dd>
        This optional attribute allows users to set
        <a href='https://patchwork.kernel.org/patch/43390/'>
        domain I/O asynchronous handling</a> for interface device.
        The default is left to the discretion of the hypervisor.
        Accepted values are "on" and "off". Enabling this allows
        qemu to execute VM while a separate thread handles I/O.
        Typically guests experiencing high system CPU utilization
        during I/O will benefit from this. On the other hand,
        on overloaded host it could increase guest I/O latency.
        <span class="since">Since 0.9.3 (QEMU and KVM only)</span><br/><br/>

        <b>In general you should leave this option alone, unless you
        are very certain you know what you are doing.</b>
      </dd>
      <dt><code>event_idx</code></dt>
      <dd>
        The <code>event_idx</code> attribute controls some aspects of
        device event processing. The value can be either 'on' or 'off'
        - if it is on, it will reduce the number of interrupts and
        exits for the guest. The default is determined by QEMU;
        usually if the feature is supported, default is on. In case
        there is a situation where this behavior is suboptimal, this
        attribute provides a way to force the feature off.
        <span class="since">Since 0.9.5 (QEMU and KVM only)</span><br/><br/>

        <b>In general you should leave this option alone, unless you
        are very certain you know what you are doing.</b>
      </dd>
    </dl>

    <h5><a name="elementsNICSTargetOverride">Overriding the target element</a></h5>

<pre>
  ...
  &lt;devices&gt;
    &lt;interface type='network'&gt;
      &lt;source network='default'/&gt;
      <b>&lt;target dev='vnet1'/&gt;</b>
    &lt;/interface&gt;
  &lt;/devices&gt;
  ...</pre>

    <p>
      If no target is specified, certain hypervisors will
      automatically generate a name for the created tun device. This
      name can be manually specifed, however the name <i>must not
      start with either 'vnet' or 'vif'</i>, which are prefixes
      reserved by libvirt and certain hypervisors. Manually specified
      targets using these prefixes will be ignored.
    </p>

    <h5><a name="elementsNICSBoot">Specifying boot order</a></h5>

<pre>
  ...
  &lt;devices&gt;
    &lt;interface type='network'&gt;
      &lt;source network='default'/&gt;
      &lt;target dev='vnet1'/&gt;
      <b>&lt;boot order='1'/&gt;</b>
    &lt;/interface&gt;
  &lt;/devices&gt;
  ...</pre>

    <p>
      For hypervisors which support this, you can set a specific NIC to
      be used for network boot. The <code>order</code> attribute determines
      the order in which devices will be tried during boot sequence. The
      per-device <code>boot</code> elements cannot be used together with
      general boot elements in
      <a href="#elementsOSBIOS">BIOS bootloader</a> section.
      <span class="since">Since 0.8.8</span>
    </p>

    <h5><a name="elementsNICSROM">Interface ROM BIOS configuration</a></h5>

<pre>
  ...
  &lt;devices&gt;
    &lt;interface type='network'&gt;
      &lt;source network='default'/&gt;
      &lt;target dev='vnet1'/&gt;
      <b>&lt;rom bar='on' file='/etc/fake/boot.bin'/&gt;</b>
    &lt;/interface&gt;
  &lt;/devices&gt;
  ...</pre>

    <p>
      For hypervisors which support this, you can change how a PCI Network
      device's ROM is presented to the guest. The <code>bar</code>
      attribute can be set to "on" or "off", and determines whether
      or not the device's ROM will be visible in the guest's memory
      map. (In PCI documentation, the "rombar" setting controls the
      presence of the Base Address Register for the ROM). If no rom
      bar is specified, the qemu default will be used (older
      versions of qemu used a default of "off", while newer qemus
      have a default of "on").
      The optional <code>file</code> attribute is used to point to a
      binary file to be presented to the guest as the device's ROM
      BIOS. This can be useful to provide an alternative boot ROM for a
      network device.
      <span class="since">Since 0.9.10 (QEMU and KVM only)</span>.
    </p>

    <h5><a name="elementQoS">Quality of service</a></h5>

<pre>
  ...
  &lt;devices&gt;
    &lt;interface type='network'&gt;
      &lt;source network='default'/&gt;
      &lt;target dev='vnet0'/&gt;
      <b>&lt;bandwidth&gt;
        &lt;inbound average='1000' peak='5000' floor='200' burst='1024'/&gt;
        &lt;outbound average='128' peak='256' burst='256'/&gt;
      &lt;/bandwidth&gt;</b>
    &lt;/interface&gt;
  &lt;devices&gt;
  ...</pre>

    <p>
      This part of interface XML provides setting quality of service. Incoming
      and outgoing traffic can be shaped independently. The
      <code>bandwidth</code> element can have at most one <code>inbound</code>
      and at most one <code>outbound</code> child elements. Leaving any of these
      children element out result in no QoS applied on that traffic direction.
      So, when you want to shape only domain's incoming traffic, use
      <code>inbound</code> only, and vice versa. Each of these elements have one
      mandatory attribute <code>average</code> (or <code>floor</code> as
      described below). <code>average</code> specifies average bit rate on
      the interface being shaped. Then there are two optional attributes:
      <code>peak</code>, which specifies maximum rate at which interface can send
      data, and <code>burst</code>, amount of bytes that can be burst at
      <code>peak</code> speed. Accepted values for attributes are integer
      numbers. The units for <code>average</code> and <code>peak</code> attributes
      are kilobytes per second, and for the <code>burst</code> just kilobytes.
      <span class="since">Since 0.9.4</span> The <code>inbound</code> can
      optionally have <code>floor</code> attribute. This is there for
      guaranteeing minimal throughput for shaped interfaces. This, however,
      requires that all traffic goes through one point where QoS decisions can
      take place. That's why this attribute works only for virtual networks for
      now (that is <code>&lt;interface type='network'/&gt;</code> with a
      forward type of route, nat, or no forward at all). Moreover, the
      virtual network the interface is connected to is required to have at least
      inbound QoS set (<code>average</code> at least). Moreover, with
      <code>floor<code> attribute users don't need to specify
      <code>average</code>. However, <code>peak</code> and <code>burst</code>
      attributes still require <code>average</code>. Currently, linux kernel
      doesn't allow ingress qdiscs to have any classes therefore
      <code>floor</code> can be applied only on <code>inbound</code> and not
      </code>outbound</code>. <span class="since">Since 1.0.1</span>
    </p>

    <h5><a name="elementVlanTag">Setting VLAN tag (on supported network types only)</a></h5>

<pre>
  ...
  &lt;devices&gt;
    &lt;interface type='bridge'&gt;
      <b>&lt;vlan&gt;</b>
        <b>&lt;tag id='42'/&gt;</b>
      <b>&lt;/vlan&gt;</b>
      &lt;source bridge='ovsbr0'/&gt;
      &lt;virtualport type='openvswitch'&gt;
        &lt;parameters interfaceid='09b11c53-8b5c-4eeb-8f00-d84eaa0aaa4f'/&gt;
      &lt;/virtualport&gt;
    &lt;/interface&gt;
  &lt;devices&gt;
  ...</pre>

    <p>
      If (and only if) the network connection used by the guest
      supports vlan tagging transparent to the guest, an
      optional <code>&lt;vlan&gt;</code> element can specify one or
      more vlan tags to apply to the guest's network
      traffic <span class="since">Since 0.10.0</span>. (openvswitch
      and type='hostdev' SR-IOV interfaces do support transparent vlan
      tagging of guest traffic; everything else, including standard
      linux bridges and libvirt's own virtual networks, <b>do not</b>
      support it. 802.1Qbh (vn-link) and 802.1Qbg (VEPA) switches
      provide their own way (outside of libvirt) to tag guest traffic
      onto specific vlans.) To allow for specification of multiple
      tags (in the case of vlan trunking), a
      subelement, <code>&lt;tag&gt;</code>, specifies which vlan tag
      to use (for example: <code>&lt;tag id='42'/&gt;</code>. If an
      interface has more than one <code>&lt;vlan&gt;</code> element
      defined, it is assumed that the user wants to do VLAN trunking
      using all the specified tags. In the case that vlan trunking
      with a single tag is desired, the optional
      attribute <code>trunk='yes'</code> can be added to the toplevel
      vlan element.
    </p>

    <h5><a name="elementLink">Modifying virtual link state</a></h5>
<pre>
  ...
  &lt;devices&gt;
    &lt;interface type='network'&gt;
      &lt;source network='default'/&gt;
      &lt;target dev='vnet0'/&gt;
      <b>&lt;link state='down'/&gt;</b>
    &lt;/interface&gt;
  &lt;devices&gt;
  ...</pre>

    <p>
      This element provides means of setting state of the virtual network link.
      Possible values for attribute <code>state</code> are <code>up</code> and
      <code>down</code>. If <code>down</code> is specified as the value, the interface
      behaves as if it had the network cable disconnected. Default behavior if this
      element is unspecified is to have the link state <code>up</code>.
      <span class="since">Since 0.9.5</span>
    </p>

    <h4><a name="elementsInput">Input devices</a></h4>

    <p>
      Input devices allow interaction with the graphical framebuffer
      in the guest virtual machine. When enabling the framebuffer, an
      input device is automatically provided. It may be possible to
      add additional devices explicitly, for example,
      to provide a graphics tablet for absolute cursor movement.
    </p>

<pre>
  ...
  &lt;devices&gt;
    &lt;input type='mouse' bus='usb'/&gt;
  &lt;/devices&gt;
  ...</pre>

    <dl>
      <dt><code>input</code></dt>
      <dd>The <code>input</code> element has one mandatory attribute,
        the <code>type</code> whose value can be either 'mouse' or
        'tablet'. The latter provides absolute
        cursor movement, while the former uses relative movement. The optional
        <code>bus</code> attribute can be used to refine the exact device type.
        It takes values "xen" (paravirtualized), "ps2" and "usb".</dd>
    </dl>

    <p>
      The <code>input</code> element has an optional
      sub-element <code>&lt;address&gt;</code> which can tie the
      device to a particular PCI
      slot, <a href="#elementsAddress">documented above</a>.
    </p>

    <h4><a name="elementsHub">Hub devices</a></h4>

    <p>
      A hub is a device that expands a single port into several so
      that there are more ports available to connect devices to a host
      system.
    </p>

<pre>
  ...
  &lt;devices&gt;
    &lt;hub type='usb'/&gt;
  &lt;/devices&gt;
  ...</pre>

    <dl>
      <dt><code>hub</code></dt>
      <dd>The <code>hub</code> element has one mandatory attribute,
        the <code>type</code> whose value can only be 'usb'.</dd>
    </dl>

    <p>
      The <code>hub</code> element has an optional
      sub-element <code>&lt;address&gt;</code>
      with <code>type='usb'</code>which can tie the device to a
      particular controller, <a href="#elementsAddress">documented
      above</a>.
    </p>

    <h4><a name="elementsGraphics">Graphical framebuffers</a></h4>

    <p>
      A graphics device allows for graphical interaction with the
      guest OS. A guest will typically have either a framebuffer
      or a text console configured to allow interaction with the
      admin.
    </p>

<pre>
  ...
  &lt;devices&gt;
    &lt;graphics type='sdl' display=':0.0'/&gt;
    &lt;graphics type='vnc' port='5904'&gt;
      &lt;listen type='address' address='1.2.3.4'/&gt;
    &lt;/graphics&gt;
    &lt;graphics type='rdp' autoport='yes' multiUser='yes' /&gt;
    &lt;graphics type='desktop' fullscreen='yes'/&gt;
    &lt;graphics type='spice'&gt;
      &lt;listen type='network' network='rednet'/&gt;
    &lt;/graphics&gt;
  &lt;/devices&gt;
  ...</pre>

    <dl>
      <dt><code>graphics</code></dt>
      <dd>The <code>graphics</code> element has a mandatory <code>type</code>
        attribute which takes the value "sdl", "vnc", "rdp" or "desktop":
        <dl>
          <dt><code>"sdl"</code></dt>
          <dd>
            This displays a window on the host desktop, it can take 3
            optional arguments: a <code>display</code> attribute for
            the display to use, an <code>xauth</code> attribute for
            the authentication identifier, and an
            optional <code>fullscreen</code> attribute accepting
            values 'yes' or 'no'.
          </dd>
          <dt><code>"vnc"</code></dt>
          <dd>
            Starts a VNC server. The <code>port</code> attribute
            specifies the TCP port number (with -1 as legacy syntax
            indicating that it should be
            auto-allocated). The <code>autoport</code> attribute is
            the new preferred syntax for indicating autoallocation of
            the TCP port to use.  The <code>listen</code> attribute is
            an IP address for the server to listen
            on. The <code>passwd</code> attribute provides a VNC
            password in clear text. The <code>keymap</code> attribute
            specifies the keymap to use. It is possible to set a limit
            on the validity of the password be giving an
            timestamp <code>passwdValidTo='2010-04-09T15:51:00'</code>
            assumed to be in UTC. The <code>connected</code> attribute
            allows control of connected client during password changes.
            VNC accepts <code>keep</code> value only.
            <span class="since">since 0.9.3</span>
            NB, this may not be supported by all hypervisors.<br/>  <br/>
            Rather than using listen/port, QEMU supports a
            <code>socket</code> attribute for listening on a unix
            domain socket path.<span class="since">Since 0.8.8</span>
          </dd>
          <dt><code>"spice"</code></dt>
          <dd>
            <p>
              Starts a SPICE server. The <code>port</code> attribute
              specifies the TCP port number (with -1 as legacy syntax
              indicating that it should be auto-allocated),
              while <code>tlsPort</code> gives an alternative secure
              port number. The <code>autoport</code> attribute is the
              new preferred syntax for indicating autoallocation of
              needed port numbers.  The <code>listen</code> attribute is
              an IP address for the server to listen
              on. The <code>passwd</code> attribute provides a SPICE
              password in clear text. The <code>keymap</code>
              attribute specifies the keymap to use. It is possible to
              set a limit on the validity of the password be giving an
              timestamp <code>passwdValidTo='2010-04-09T15:51:00'</code>
              assumed to be in UTC. The <code>connected</code> attribute
              allows control of connected client during password changes.
              SPICE accepts <code>keep</code> to keep client connected,
              <code>disconnect</code> to disconnect client and
              <code>fail</code> to fail changing password.
              <span class="since">Since 0.9.3</span>
              NB, this may not be supported by all hypervisors.
              <span class="since">"spice" since 0.8.6</span>.
              The <code>defaultMode</code> attribute sets the default channel
              security policy, valid values are <code>secure</code>,
              <code>insecure</code> and the default <code>any</code>
              (which is secure if possible, but falls back to insecure
              rather than erroring out if no secure path is
              available). <span class="since">"defaultMode" since
              0.9.12</span>.
            </p>
            <p>
              When SPICE has both a normal and TLS secured TCP port
              configured, it can be desirable to restrict what
              channels can be run on each port.  This is achieved by
              adding one or more &lt;channel&gt; elements inside the
              main &lt;graphics&gt; element. Valid channel names
              include <code>main</code>, <code>display</code>,
              <code>inputs</code>, <code>cursor</code>,
              <code>playback</code>, <code>record</code>
              (all <span class="since"> since 0.8.6</span>);
              <code>smartcard</code> (<span class="since">since
              0.8.8</span>); and <code>usbredir</code>
              (<span class="since">since 0.9.12</span>).
            </p>
            <pre>
  &lt;graphics type='spice' port='-1' tlsPort='-1' autoport='yes'&gt;
    &lt;channel name='main' mode='secure'/&gt;
    &lt;channel name='record' mode='insecure'/&gt;
    &lt;image compression='auto_glz'/&gt;
    &lt;streaming mode='filter'/&gt;
    &lt;clipboard copypaste='no'/&gt;
    &lt;mouse mode='client'/&gt;
  &lt;/graphics&gt;</pre>
            <p>
              Spice supports variable compression settings for audio,
              images and streaming, <span class="since">since
              0.9.1</span>.  These settings are accessible via
              the <code>compression</code> attribute in all following
              elements: <code>image</code> to set image compression
              (accepts <code>auto_glz</code>, <code>auto_lz</code>,
              <code>quic</code>, <code>glz</code>, <code>lz</code>,
              <code>off</code>), <code>jpeg</code> for JPEG
              compression for images over wan
              (accepts <code>auto</code>, <code>never</code>,
              <code>always</code>), <code>zlib</code> for configuring
              wan image compression (accepts <code>auto</code>,
              <code>never</code>, <code>always</code>)
              and <code>playback</code> for enabling audio stream
              compression (accepts <code>on</code> or <code>off</code>).
            </p>
            <p>
              Streaming mode is set by the <code>streaming</code>
              element, settings its <code>mode</code> attribute to one
              of <code>filter</code>, <code>all</code>
              or <code>off</code>, <span class="since">since 0.9.2</span>.
            </p>
            <p>
              Copy &amp; Paste functionality (via Spice agent) is set
              by the <code>clipboard</code> element. It is enabled by
              default, and can be disabled by setting
              the <code>copypaste</code> property
              to <code>no</code>, <span class="since">since
              0.9.3</span>.
            </p>
            <p>
              Mouse mode is set by the <code>mouse</code> element,
              setting its <code>mode</code> attribute to one of
              <code>server</code> or <code>client</code> ,
              <span class="since">since 0.9.11</span>. If no mode is
              specified, the qemu default will be used (client mode).
            </p>
          </dd>
          <dt><code>"rdp"</code></dt>
          <dd>
            Starts a RDP server. The <code>port</code> attribute
            specifies the TCP port number (with -1 as legacy syntax
            indicating that it should be
            auto-allocated). The <code>autoport</code> attribute is
            the new preferred syntax for indicating autoallocation of
            the TCP port to use. The <code>replaceUser</code>
            attribute is a boolean deciding whether multiple
            simultaneous connections to the VM are permitted.
            The <code>multiUser</code> attribute is a boolean deciding
            whether the existing connection must be dropped and a new
            connection must be established by the VRDP server, when a
            new client connects in single connection mode.
          </dd>
          <dt><code>"desktop"</code></dt>
          <dd>
            This value is reserved for VirtualBox domains for the
            moment. It displays a window on the host desktop,
            similarly to "sdl", but using the VirtualBox viewer. Just
            like "sdl", it accepts the optional
            attributes <code>display</code>
            and <code>fullscreen</code>.
          </dd>
        </dl>
      </dd>
    </dl>

    <p>
      Rather than putting the address information used to set up the
      listening socket for graphics types <code>vnc</code>
      and <code>spice</code> in
      the <code>&lt;graphics&gt;</code> <code>listen</code> attribute,
      a separate subelement of <code>&lt;graphics&gt;</code>,
      called <code>&lt;listen&gt;</code> can be specified (see the
      examples above)<span class="since">since
      0.9.4</span>. <code>&lt;listen&gt;</code> accepts the following
      attributes:
    </p>
    <dl>
      <dt><code>type</code></dt>
      <dd>Set to either <code>address</code>
        or <code>network</code>. This tells whether this listen
        element is specifying the address to be used directly, or by
        naming a network (which will then be used to determine an
        appropriate address for listening).
      </dd>
    </dl>
    <dl>
      <dt><code>address</code></dt>
      <dd>if <code>type='address'</code>, the <code>address</code>
        attribute will contain either an IP address or hostname (which
        will be resolved to an IP address via a DNS query) to listen
        on. In the "live" XML of a running domain, this attribute will
        be set to the IP address used for listening, even
        if <code>type='network'</code>.
      </dd>
    </dl>
    <dl>
      <dt><code>network</code></dt>
      <dd>if <code>type='network'</code>, the <code>network</code>
        attribute will contain the name of a network in libvirt's list
        of configured networks. The named network configuration will
        be examined to determine an appropriate listen address. For
        example, if the network has an IPv4 address in its
        configuration (e.g. if it has a forward type
        of <code>route</code>, <code>nat</code>, or no forward type
        (isolated)), the first IPv4 address listed in the network's
        configuration will be used. If the network is describing a
        host bridge, the first IPv4 address associated with that
        bridge device will be used, and if the network is describing
        one of the 'direct' (macvtap) modes, the first IPv4 address of
        the first forward dev will be used.
      </dd>
    </dl>

    <h4><a name="elementsVideo">Video devices</a></h4>
    <p>
      A video device.
    </p>

<pre>
  ...
  &lt;devices&gt;
    &lt;video&gt;
      &lt;model type='vga' vram='8192' heads='1'&gt;
        &lt;acceleration accel3d='yes' accel2d='yes'/&gt;
      &lt;/model&gt;
    &lt;/video&gt;
  &lt;/devices&gt;
  ...</pre>

    <dl>
      <dt><code>video</code></dt>
      <dd>
        The <code>video</code> element is the container for describing
        video devices. For backwards compatibility, if no <code>video</code>
        is set but there is a <code>graphics</code> in domain xml, then libvirt
        will add a default <code>video</code> according to the guest type.
        For a guest of type "kvm", the default <code>video</code> for it is:
        <code>type</code> with value "cirrus", <code>vram</code> with value
        "9216", and <code>heads</code> with value "1". By default, the first
        video device in domain xml is the primary one, but the optional
        attribute <code>primary</code> (<span class="since">since 1.0.2</span>)
        with value 'yes' can be used to mark the primary in cases of mutiple
        video device. The non-primary must be type of "qxl". The optional
        attribute <code>ram</code> (<span class="since">since
        1.0.2</span>) is allowed for "qxl" type only and specifies
        the size of the primary bar, while <code>vram</code> specifies the
        secondary bar size.  If "ram" or "vram" are not supplied a default
        value is used.
      </dd>

      <dt><code>model</code></dt>
      <dd>
        The <code>model</code> element has a mandatory <code>type</code>
        attribute which takes the value "vga", "cirrus", "vmvga", "xen",
        "vbox", or "qxl" (<span class="since">since 0.8.6</span>)
        depending on the hypervisor features available.
        You can also provide the amount of video memory in kibibytes
        (blocks of 1024 bytes) using
        <code>vram</code> and the number of screen with <code>heads</code>.
      </dd>

      <dt><code>acceleration</code></dt>
      <dd>
        If acceleration should be enabled (if supported) using the
        <code>accel3d</code> and <code>accel2d</code> attributes in the
        <code>acceleration</code> element.
      </dd>

      <dt><code>address</code></dt>
      <dd>
        The optional <code>address</code> sub-element can be used to
        tie the video device to a particular PCI slot.
      </dd>
    </dl>

    <h4><a name="elementsConsole">Consoles, serial, parallel &amp; channel devices</a></h4>

    <p>
      A character device provides a way to interact with the virtual machine.
      Paravirtualized consoles, serial ports, parallel ports and channels are
      all classed as character devices and so represented using the same syntax.
    </p>

<pre>
  ...
  &lt;devices&gt;
    &lt;parallel type='pty'&gt;
      &lt;source path='/dev/pts/2'/&gt;
      &lt;target port='0'/&gt;
    &lt;/parallel&gt;
    &lt;serial type='pty'&gt;
      &lt;source path='/dev/pts/3'/&gt;
      &lt;target port='0'/&gt;
    &lt;/serial&gt;
    &lt;console type='pty'&gt;
      &lt;source path='/dev/pts/4'/&gt;
      &lt;target port='0'/&gt;
    &lt;/console&gt;
    &lt;channel type='unix'&gt;
      &lt;source mode='bind' path='/tmp/guestfwd'/&gt;
      &lt;target type='guestfwd' address='10.0.2.1' port='4600'/&gt;
    &lt;/channel&gt;
  &lt;/devices&gt;
  ...</pre>

    <p>
      In each of these directives, the top-level element name (parallel, serial,
      console, channel) describes how the device is presented to the guest. The
      guest interface is configured by the <code>target</code> element.
    </p>

    <p>
      The interface presented to the host is given in the <code>type</code>
      attribute of the top-level element. The host interface is
      configured by the <code>source</code> element.
    </p>

    <p>
      The <code>source</code> element may contain an optional
      <code>seclabel</code> to override the way that labelling
      is done on the socket path.  If this element is not present,
      the <a href="#seclabel">security label is inherited from
        the per-domain setting</a>.
    </p>

    <p>
      Each character device element has an optional
      sub-element <code>&lt;address&gt;</code> which can tie the
      device to a
      particular <a href="#elementsControllers">controller</a> or PCI
      slot.
    </p>

    <h5><a name="elementsCharGuestInterface">Guest interface</a></h5>

    <p>
      A character device presents itself to the guest as one of the following
      types.
    </p>

    <h6><a name="elementCharParallel">Parallel port</a></h6>

<pre>
  ...
  &lt;devices&gt;
    &lt;parallel type='pty'&gt;
      &lt;source path='/dev/pts/2'/&gt;
      &lt;target port='0'/&gt;
    &lt;/parallel&gt;
  &lt;/devices&gt;
  ...</pre>

    <p>
      <code>target</code> can have a <code>port</code> attribute, which
      specifies the port number. Ports are numbered starting from 0. There are
      usually 0, 1 or 2 parallel ports.
    </p>

    <h6><a name="elementCharSerial">Serial port</a></h6>

<pre>
  ...
  &lt;devices&gt;
    &lt;serial type='pty'&gt;
      &lt;source path='/dev/pts/3'/&gt;
      &lt;target port='0'/&gt;
    &lt;/serial&gt;
  &lt;/devices&gt;
  ...</pre>

    <p>
      <code>target</code> can have a <code>port</code> attribute, which
      specifies the port number. Ports are numbered starting from 0. There are
      usually 0, 1 or 2 serial ports. There is also an optional
      <code>type</code> attribute <span class="since">since 1.0.2</span>
      which has two choices for its value, one is <code>isa-serial</code>,
      the other is <code>usb-serial</code>. If <code>type</code> is missing,
      <code>isa-serial</code> will be used by default. For <code>usb-serial</code>
      an optional sub-element <code>&lt;address&gt;</code> with
      <code>type='usb'</code> can tie the device to a particular controller,
      <a href="#elementsAddress">documented above</a>.
    </p>

    <h6><a name="elementCharConsole">Console</a></h6>

    <p>
      The console element is used to represent interactive consoles. Depending
      on the type of guest in use, the consoles might be paravirtualized devices,
      or they might be a clone of a serial device, according to the following
      rules:
    </p>

    <ul>
      <li>If no <code>targetType</code> attribute is set, then the default
        device type is according to the hypervisor's rules. The default
        type will be added when re-querying the XML fed into libvirt.
        For fully virtualized guests, the default device type will usually
        be a serial port.</li>
      <li>If the <code>targetType</code> attribute is <code>serial</code>,
        then if no <code>&lt;serial&gt;</code> element exists, the console
        element will be copied to the serial element. If a <code>&lt;serial&gt;</code>
        element does already exist, the console element will be ignored.</li>
      <li>If the <code>targetType</code> attribute is not <code>serial</code>,
        it will be treated normally.</li>
      <li>Only the first <code>console</code> element may use a <code>targetType</code>
        of <code>serial</code>. Secondary consoles must all be paravirtualized.
      </li>
      <li>On s390, the <code>console</code> element may use a
        <code>targetType</code> of <code>sclp</code> or <code>sclplm</code>
        (line mode). SCLP is the native console type for s390. There's no
        controller associated to SCLP consoles.
        <span class="since">Since 1.0.2</span>
      </li>
    </ul>

    <p>
      A virtio console device is exposed in the
      guest as /dev/hvc[0-7] (for more information, see
      <a href="http://fedoraproject.org/wiki/Features/VirtioSerial">http://fedoraproject.org/wiki/Features/VirtioSerial</a>)
      <span class="since">Since 0.8.3</span>
    </p>

<pre>
  ...
  &lt;devices&gt;
    &lt;console type='pty'&gt;
      &lt;source path='/dev/pts/4'/&gt;
      &lt;target port='0'/&gt;
    &lt;/console&gt;

    &lt;!-- KVM virtio console --&gt;
    &lt;console type='pty'&gt;
      &lt;source path='/dev/pts/5'/&gt;
      &lt;target type='virtio' port='0'/&gt;
    &lt;/console&gt;
  &lt;/devices&gt;
  ...</pre>

<pre>
  ...
  &lt;devices&gt;
    &lt;!-- KVM s390 sclp console --&gt;
    &lt;console type='pty'&gt;
      &lt;source path='/dev/pts/1'/&gt;
      &lt;target type='sclp' port='0'/&gt;
    &lt;/console&gt;
  &lt;/devices&gt;
  ...</pre>

    <p>
      If the console is presented as a serial port, the <code>target</code>
      element has the same attributes as for a serial port. There is usually
      only 1 console.
    </p>

    <h6><a name="elementCharChannel">Channel</a></h6>

    <p>
      This represents a private communication channel between the host and the
      guest.
    </p>

<pre>
  ...
  &lt;devices&gt;
    &lt;channel type='unix'&gt;
      &lt;source mode='bind' path='/tmp/guestfwd'/&gt;
      &lt;target type='guestfwd' address='10.0.2.1' port='4600'/&gt;
    &lt;/channel&gt;

    &lt;!-- KVM virtio channel --&gt;
    &lt;channel type='pty'&gt;
      &lt;target type='virtio' name='arbitrary.virtio.serial.port.name'/&gt;
    &lt;/channel&gt;
    &lt;channel type='unix'&gt;
      &lt;source mode='bind' path='/var/lib/libvirt/qemu/f16x86_64.agent'/&gt;
      &lt;target type='virtio' name='org.qemu.guest_agent.0'/&gt;
    &lt;/channel&gt;
    &lt;channel type='spicevmc'&gt;
      &lt;target type='virtio' name='com.redhat.spice.0'/&gt;
    &lt;/channel&gt;
  &lt;/devices&gt;
  ...</pre>

    <p>
      This can be implemented in a variety of ways. The specific type of
      channel is given in the <code>type</code> attribute of the
      <code>target</code> element. Different channel types have different
      <code>target</code> attributes.
    </p>

    <dl>
      <dt><code>guestfwd</code></dt>
      <dd>TCP traffic sent by the guest to a given IP address and port is
        forwarded to the channel device on the host. The <code>target</code>
        element must have <code>address</code> and <code>port</code> attributes.
        <span class="since">Since 0.7.3</span></dd>

      <dt><code>virtio</code></dt>
      <dd>Paravirtualized virtio channel. Channel is exposed in the guest under
        /dev/vport*, and if the optional element <code>name</code> is specified,
        /dev/virtio-ports/$name (for more info, please see
        <a href="http://fedoraproject.org/wiki/Features/VirtioSerial">http://fedoraproject.org/wiki/Features/VirtioSerial</a>). The
        optional element <code>address</code> can tie the channel to a
        particular <code>type='virtio-serial'</code>
        controller, <a href="#elementsAddress">documented above</a>.
        With qemu, if <code>name</code> is "org.qemu.guest_agent.0",
        then libvirt can interact with a guest agent installed in the
        guest, for actions such as guest shutdown or file system quiescing.
        <span class="since">Since 0.7.7, guest agent interaction
        since 0.9.10</span></dd>

      <dt><code>spicevmc</code></dt>
      <dd>Paravirtualized SPICE channel. The domain must also have a
        SPICE server as a <a href="#elementsGraphics">graphics
        device</a>, at which point the host piggy-backs messages
        across the <code>main</code> channel.  The <code>target</code>
        element must be present, with
        attribute <code>type='virtio'</code>; an optional
        attribute <code>name</code> controls how the guest will have
        access to the channel, and defaults
        to <code>name='com.redhat.spice.0'</code>.  The
        optional <code>address</code> element can tie the channel to a
        particular <code>type='virtio-serial'</code> controller.
        <span class="since">Since 0.8.8</span></dd>
    </dl>

    <h5><a name="elementsCharHostInterface">Host interface</a></h5>

    <p>
      A character device presents itself to the host as one of the following
      types.
    </p>

    <h6><a name="elementsCharSTDIO">Domain logfile</a></h6>

    <p>
      This disables all input on the character device, and sends output
      into the virtual machine's logfile
    </p>

<pre>
  ...
  &lt;devices&gt;
    &lt;console type='stdio'&gt;
      &lt;target port='1'/&gt;
    &lt;/console&gt;
  &lt;/devices&gt;
  ...</pre>


    <h6><a name="elementsCharFle">Device logfile</a></h6>

    <p>
      A file is opened and all data sent to the character
      device is written to the file.
    </p>

<pre>
  ...
  &lt;devices&gt;
    &lt;serial type="file"&gt;
      &lt;source path="/var/log/vm/vm-serial.log"/&gt;
      &lt;target port="1"/&gt;
    &lt;/serial&gt;
  &lt;/devices&gt;
  ...</pre>

    <h6><a name="elementsCharVC">Virtual console</a></h6>

    <p>
      Connects the character device to the graphical framebuffer in
      a virtual console. This is typically accessed via a special
      hotkey sequence such as "ctrl+alt+3"
    </p>

<pre>
  ...
  &lt;devices&gt;
    &lt;serial type='vc'&gt;
      &lt;target port="1"/&gt;
    &lt;/serial&gt;
  &lt;/devices&gt;
  ...</pre>

    <h6><a name="elementsCharNull">Null device</a></h6>

    <p>
      Connects the character device to the void. No data is ever
      provided to the input. All data written is discarded.
    </p>

<pre>
  ...
  &lt;devices&gt;
    &lt;serial type='null'&gt;
      &lt;target port="1"/&gt;
    &lt;/serial&gt;
  &lt;/devices&gt;
  ...</pre>

    <h6><a name="elementsCharPTY">Pseudo TTY</a></h6>

    <p>
      A Pseudo TTY is allocated using /dev/ptmx. A suitable client
      such as 'virsh console' can connect to interact with the
      serial port locally.
    </p>

<pre>
  ...
  &lt;devices&gt;
    &lt;serial type="pty"&gt;
      &lt;source path="/dev/pts/3"/&gt;
      &lt;target port="1"/&gt;
    &lt;/serial&gt;
  &lt;/devices&gt;
  ...</pre>

    <p>
      NB special case if &lt;console type='pty'&gt;, then the TTY
      path is also duplicated as an attribute tty='/dev/pts/3'
      on the top level &lt;console&gt; tag. This provides compat
      with existing syntax for &lt;console&gt; tags.
    </p>

    <h6><a name="elementsCharHost">Host device proxy</a></h6>

    <p>
      The character device is passed through to the underlying
      physical character device. The device types must match,
      eg the emulated serial port should only be connected to
      a host serial port - don't connect a serial port to a parallel
      port.
    </p>

<pre>
  ...
  &lt;devices&gt;
    &lt;serial type="dev"&gt;
      &lt;source path="/dev/ttyS0"/&gt;
      &lt;target port="1"/&gt;
    &lt;/serial&gt;
  &lt;/devices&gt;
  ...</pre>

    <h6><a name="elementsCharPipe">Named pipe</a></h6>

    <p>
      The character device writes output to a named pipe. See pipe(7) for
      more info.
    </p>

<pre>
  ...
  &lt;devices&gt;
    &lt;serial type="pipe"&gt;
      &lt;source path="/tmp/mypipe"/&gt;
      &lt;target port="1"/&gt;
    &lt;/serial&gt;
  &lt;/devices&gt;
  ...</pre>

    <h6><a name="elementsCharTCP">TCP client/server</a></h6>

    <p>
      The character device acts as a TCP client connecting to a
      remote server.
    </p>

<pre>
  ...
  &lt;devices&gt;
    &lt;serial type="tcp"&gt;
      &lt;source mode="connect" host="0.0.0.0" service="2445"/&gt;
      &lt;protocol type="raw"/&gt;
      &lt;target port="1"/&gt;
    &lt;/serial&gt;
  &lt;/devices&gt;
   ...</pre>

    <p>
      Or as a TCP server waiting for a client connection.
    </p>

<pre>
  ...
  &lt;devices&gt;
    &lt;serial type="tcp"&gt;
      &lt;source mode="bind" host="127.0.0.1" service="2445"/&gt;
      &lt;protocol type="raw"/&gt;
      &lt;target port="1"/&gt;
    &lt;/serial&gt;
  &lt;/devices&gt;
  ...</pre>

    <p>
      Alternatively you can use <code>telnet</code> instead
      of <code>raw</code> TCP.  <span class="since">Since 0.8.5</span>
      you can also use <code>telnets</code>
      (secure telnet) and <code>tls</code>.
    </p>

<pre>
  ...
  &lt;devices&gt;
    &lt;serial type="tcp"&gt;
      &lt;source mode="connect" host="0.0.0.0" service="2445"/&gt;
      &lt;protocol type="telnet"/&gt;
      &lt;target port="1"/&gt;
    &lt;/serial&gt;
    ...
    &lt;serial type="tcp"&gt;
      &lt;source mode="bind" host="127.0.0.1" service="2445"/&gt;
      &lt;protocol type="telnet"/&gt;
      &lt;target port="1"/&gt;
    &lt;/serial&gt;
  &lt;/devices&gt;
  ...</pre>

    <h6><a name="elementsCharUDP">UDP network console</a></h6>

    <p>
      The character device acts as a UDP netconsole service,
      sending and receiving packets. This is a lossy service.
    </p>

<pre>
  ...
  &lt;devices&gt;
    &lt;serial type="udp"&gt;
      &lt;source mode="bind" host="0.0.0.0" service="2445"/&gt;
      &lt;source mode="connect" host="0.0.0.0" service="2445"/&gt;
      &lt;target port="1"/&gt;
    &lt;/serial&gt;
  &lt;/devices&gt;
  ...</pre>

    <h6><a name="elementsCharUNIX">UNIX domain socket client/server</a></h6>

    <p>
      The character device acts as a UNIX domain socket server,
      accepting connections from local clients.
    </p>

<pre>
  ...
  &lt;devices&gt;
    &lt;serial type="unix"&gt;
      &lt;source mode="bind" path="/tmp/foo"/&gt;
      &lt;target port="1"/&gt;
    &lt;/serial&gt;
  &lt;/devices&gt;
  ...</pre>


    <h4><a name="elementsSound">Sound devices</a></h4>

    <p>
      A virtual sound card can be attached to the host via the
      <code>sound</code> element. <span class="since">Since 0.4.3</span>
    </p>

<pre>
  ...
  &lt;devices&gt;
    &lt;sound model='es1370'/&gt;
  &lt;/devices&gt;
  ...</pre>

    <dl>
      <dt><code>sound</code></dt>
      <dd>
        The <code>sound</code> element has one mandatory attribute,
        <code>model</code>, which specifies what real sound device is emulated.
        Valid values are specific to the underlying hypervisor, though typical
        choices are 'es1370', 'sb16', 'ac97', and 'ich6'
        (<span class="since">
         'ac97' only since 0.6.0, 'ich6' only since 0.8.8</span>)
      </dd>
    </dl>

    <p>
      <span class="since">Since 0.9.13</span>, a sound element
      with <code>ich6</code> model can have optional
      sub-elements <code>&lt;codec&gt;</code> to attach various audio
      codecs to the audio device. If not specified, a default codec
      will be attached to allow playback and recording. Valid values
      are 'duplex' (advertise a line-in and a line-out) and 'micro'
      (advertise a speaker and a microphone).
    </p>

<pre>
  ...
  &lt;devices&gt;
    &lt;sound model='ich6'&gt;
      &lt;codec type='micro'/&gt;
    &lt;sound/&gt;
  &lt;/devices&gt;
  ...</pre>

    <p>
      Each <code>sound</code> element has an optional
      sub-element <code>&lt;address&gt;</code> which can tie the
      device to a particular PCI
      slot, <a href="#elementsAddress">documented above</a>.
    </p>

    <h4><a name="elementsWatchdog">Watchdog device</a></h4>

    <p>
      A virtual hardware watchdog device can be added to the guest via
      the <code>watchdog</code> element.
      <span class="since">Since 0.7.3, QEMU and KVM only</span>
    </p>

    <p>
      The watchdog device requires an additional driver and management
      daemon in the guest.  Just enabling the watchdog in the libvirt
      configuration does not do anything useful on its own.
    </p>

    <p>
      Currently libvirt does not support notification when the
      watchdog fires.  This feature is planned for a future version of
      libvirt.
    </p>

<pre>
  ...
  &lt;devices&gt;
    &lt;watchdog model='i6300esb'/&gt;
  &lt;/devices&gt;
  ...</pre>

<pre>
  ...
  &lt;devices&gt;
    &lt;watchdog model='i6300esb' action='poweroff'/&gt;
  &lt;/devices&gt;
&lt;/domain&gt;</pre>

    <dl>
      <dt><code>model</code></dt>
      <dd>
        <p>
        The required <code>model</code> attribute specifies what real
        watchdog device is emulated.  Valid values are specific to the
        underlying hypervisor.
        </p>
        <p>
        QEMU and KVM support:
        </p>
        <ul>
          <li> 'i6300esb' &mdash; the recommended device,
            emulating a PCI Intel 6300ESB </li>
          <li> 'ib700' &mdash; emulating an ISA iBase IB700 </li>
        </ul>
      </dd>
      <dt><code>action</code></dt>
      <dd>
        <p>
        The optional <code>action</code> attribute describes what
        action to take when the watchdog expires.  Valid values are
        specific to the underlying hypervisor.
        </p>
        <p>
        QEMU and KVM support:
        </p>
        <ul>
          <li>'reset' &mdash; default, forcefully reset the guest</li>
          <li>'shutdown' &mdash; gracefully shutdown the guest
            (not recommended) </li>
          <li>'poweroff' &mdash; forcefully power off the guest</li>
          <li>'pause' &mdash; pause the guest</li>
          <li>'none' &mdash; do nothing</li>
          <li>'dump' &mdash; automatically dump the guest
            <span class="since">Since 0.8.7</span></li>
        </ul>
        <p>
        Note 1: the 'shutdown' action requires that the guest
        is responsive to ACPI signals.  In the sort of situations
        where the watchdog has expired, guests are usually unable
        to respond to ACPI signals.  Therefore using 'shutdown'
        is not recommended.
        </p>
        <p>
        Note 2: the directory to save dump files can be configured
        by <code>auto_dump_path</code> in file /etc/libvirt/qemu.conf.
        </p>
      </dd>
    </dl>

    <h4><a name="elementsMemBalloon">Memory balloon device</a></h4>

    <p>
      A virtual memory balloon device is added to all Xen and KVM/QEMU
      guests. It will be seen as <code>memballoon</code> element.
      It will be automatically added when appropriate, so there is no
      need to explicitly add this element in the guest XML unless a
      specific PCI slot needs to be assigned.
      <span class="since">Since 0.8.3, Xen, QEMU and KVM only</span>
      Additionally, <span class="since">since 0.8.4</span>, if the
      memballoon device needs to be explicitly disabled,
      <code>model='none'</code> may be used.
    </p>

    <p>
      Example: automatically added device with KVM
    </p>
<pre>
  ...
  &lt;devices&gt;
    &lt;memballoon model='virtio'/&gt;
  &lt;/devices&gt;
  ...</pre>

    <p>
      Example: manually added device with static PCI slot 2 requested
    </p>
<pre>
  ...
  &lt;devices&gt;
    &lt;memballoon model='virtio'&gt;
      &lt;address type='pci' domain='0x0000' bus='0x00' slot='0x02' function='0x0'/&gt;
    &lt;/memballoon&gt;
  &lt;/devices&gt;
&lt;/domain&gt;</pre>

    <dl>
      <dt><code>model</code></dt>
      <dd>
        <p>
          The required <code>model</code> attribute specifies what type
          of balloon device is provided. Valid values are specific to
          the virtualization platform
        </p>
        <ul>
          <li>'virtio' &mdash; default with QEMU/KVM</li>
          <li>'xen' &mdash; default with Xen</li>
        </ul>
      </dd>
    </dl>
    <h4><a name="elementsRng">Random number generator device</a></h4>

    <p>
      The virtual random number generator device allows the host to pass
      through entropy to guest operating systems.
      <span class="since">Since 1.0.3</span>
    </p>

    <p>
      Example: usage of the RNG device:
    </p>
<pre>
  ...
  &lt;devices&gt;
    &lt;rng model='virtio'&gt;
      &lt;rate period="2000" bytes="1234"/&gt;
      &lt;backend model='random'&gt;/dev/random&lt;/backend&gt;
      &lt;!-- OR --&gt;
      &lt;backend model='egd' type='udp'&gt;
        &lt;source mode='bind' service='1234'&gt;
        &lt;source mode='connect' host='1.2.3.4' service='1234'&gt;
      &lt;/backend&gt;
    &lt;/rng&gt;
  &lt;/devices&gt;
  ...
</pre>
    <dl>
      <dt><code>model</code></dt>
      <dd>
        <p>
          The required <code>model</code> attribute specifies what type
          of RNG device is provided. Valid values are specific to
          the virtualization platform:
        </p>
        <ul>
          <li>'virtio' &mdash; supported by qemu and virtio-rng kernel module</li>
        </ul>
      </dd>
      <dt><code>rate</code></dt>
      <dd>
        <p>
          The optional <code>rate</code> element allows limiting the rate at
          which entropy can be consumed from the source.  The mandatory
          attribute <code>bytes</code> specifies how many bytes are permitted
          to be consumed per period.  An optional <code>period</code> attribute
          specifies the duration of a period in milliseconds; if omitted, the
          period is taken as 1000 milliseconds (1 second).
          <span class='since'>Since 1.0.4</span>
        </p>
      </dd>
      <dt><code>backend</code></dt>
      <dd>
        <p>
          The <code>backend</code> element specifies the source of entropy
          to be used for the domain. The source model is configured using the
          <code>model</code> attribute. Supported source models are:
        </p>
        <ul>
          <li>'random' &mdash; /dev/random (default) or /dev/hwrng
            device as source (for now, no other sources are permitted)</li>
          <li>'egd' &mdash; a EGD protocol backend</li>
        </ul>
      </dd>
      <dt><code>backend model='random'</code></dt>
      <dd>
        <p>
          This backend type expects a non-blocking character device as input.
          Examples of such devices are /dev/random and /dev/urandom. The file
          name is specified as contents of the <code>backend</code> element.
          When no file name is specified the hypervisor default is used.
        </p>
      </dd>
      <dt><code>backend model='egd'</code></dt>
      <dd>
        <p>
          This backend connects to a source using the EGD protocol.
          The source is specified as a character device. Refer to
          <a href='#elementsCharHostInterface'>character device host interface</a>
          for more information.
        </p>
      </dd>

    </dl>

    <h4><a name="elementsTpm">TPM device</a></h4>

    <p>
      The TPM device enables a QEMU guest to have access to TPM
      functionality.
    </p>
    <p>
      The TPM passthrough device type provides access to the host's TPM
      for one QEMU guest. No other software may be is using the TPM device,
      typically /dev/tpm0, at the time the QEMU guest is started.
      <span class="since">'passthrough' since 1.0.5</span>
    </p>

    <p>
     Example: usage of the TPM passthrough device
    </p>
<pre>
  ...
  &lt;devices&gt;
    &lt;tpm model='tpm-tis'&gt;
      &lt;backend type='passthrough'&gt;
        &lt;backend path='/dev/tpm0'/&gt;
      &lt;/backend&gt;
    &lt;/tpm&gt;
  &lt;/devices&gt;
  ...
</pre>
    <dl>
      <dt><code>model</code></dt>
      <dd>
        <p>
          The <code>model</code> attribute specifies what device
          model QEMU provides to the guest. If no model name is provided,
          <code>tpm-tis</code> will automatically be chosen.
        </p>
      </dd>
      <dt><code>backend</code></dt>
      <dd>
        <p>
          The <code>backend</code> element specifies the type of
          TPM device. The following types are supported:
        </p>
        <ul>
          <li>'passthrough' &mdash; use the host's TPM device.
        </ul>
      </dd>
      <dt><code>backend type='passthrough'</code></dt>
      <dd>
        <p>
          This backend type requires exclusive access to a TPM device on
          the host.
          An example for such a device is /dev/tpm0. The filename is
          specified as path attribute of the <code>source</code> element.
          If no file name is specified then /dev/tpm0 is automatically used.
        </p>
      </dd>
    </dl>

    <h4><a name="elementsNVRAM">NVRAM device</a></h4>
    <p>
      nvram device is always added to pSeries guest on PPC64, and its address
      is allowed to be changed.  Element <code>nvram</code> (only valid for
      pSeries guest, <span class="since">since 1.0.5</span>) is provided to
      enable the address setting.
    </p>
    <p>
      Example: usage of NVRAM configuration
    </p>
<pre>
  ...
  &lt;devices&gt;
    &lt;nvram&gt;
      &lt;address type='spapr-vio' reg='0x3000'/&gt;
    &lt;/nvram&gt;
  &lt;/devices&gt;
  ...
</pre>
  <dl>
    <dt><code>spapr-vio</code></dt>
    <dd>
      <p>
        VIO device address type, only valid for PPC64.
      </p>
    </dd>
    <dt><code>reg</code></dt>
    <dd>
      <p>
        Device address
      </p>
    </dd>
  </dl>

    <h3><a name="seclabel">Security label</a></h3>

    <p>
      The <code>seclabel</code> element allows control over the
      operation of the security drivers. There are three basic
      modes of operation, 'dynamic' where libvirt automatically
      generates a unique security label, 'static' where the
      application/administrator chooses the labels, or 'none'
      where confinement is disabled. With dynamic
      label generation, libvirt will always automatically
      relabel any resources associated with the virtual machine.
      With static label assignment, by default, the administrator
      or application must ensure labels are set correctly on any
      resources, however, automatic relabeling can be enabled
      if desired.  <span class="since">'dynamic' since 0.6.1, 'static'
      since 0.6.2, and 'none' since 0.9.10.</span>
    </p>

    <p>
      If more than one security driver is used by libvirt, multiple
      <code>seclabel</code> tags can be used, one for each driver and
      the security driver referenced by each tag can be defined using
      the attribute <code>model</code>
    </p>

    <p>
      Valid input XML configurations for the top-level security label
      are:
    </p>

    <pre>
  &lt;seclabel type='dynamic' model='selinux'/&gt;

  &lt;seclabel type='dynamic' model='selinux'&gt;
    &lt;baselabel&gt;system_u:system_r:my_svirt_t:s0&lt;/baselabel&gt;
  &lt;/seclabel&gt;

  &lt;seclabel type='static' model='selinux' relabel='no'&gt;
    &lt;label&gt;system_u:system_r:svirt_t:s0:c392,c662&lt;/label&gt;
  &lt;/seclabel&gt;

  &lt;seclabel type='static' model='selinux' relabel='yes'&gt;
    &lt;label&gt;system_u:system_r:svirt_t:s0:c392,c662&lt;/label&gt;
  &lt;/seclabel&gt;

  &lt;seclabel type='none'/&gt;
    </pre>

    <p>
      If no 'type' attribute is provided in the input XML, then
      the security driver default setting will be used, which
      may be either 'none' or 'dynamic'. If a 'baselabel' is set
      but no 'type' is set, then the type is presumed to be 'dynamic'
    </p>

    <p>
      When viewing the XML for a running guest with automatic
      resource relabeling active, an additional XML element,
      <code>imagelabel</code>, will be included. This is an
      output-only element, so will be ignored in user supplied
      XML documents
    </p>
    <dl>
      <dt><code>type</code></dt>
      <dd>Either <code>static</code>, <code>dynamic</code> or <code>none</code>
        to determine whether libvirt automatically generates a unique security
        label or not.
      </dd>
      <dt><code>model</code></dt>
      <dd>A valid security model name, matching the currently
        activated security model
      </dd>
      <dt><code>relabel</code></dt>
      <dd>Either <code>yes</code> or <code>no</code>. This must always
        be <code>yes</code> if dynamic label assignment is used. With
        static label assignment it will default to <code>no</code>.
      </dd>
      <dt><code>label</code></dt>
      <dd>If static labelling is used, this must specify the full
        security label to assign to the virtual domain. The format
        of the content depends on the security driver in use:
        <ul>
          <li>SELinux: a SELinux context.</li>
          <li>AppArmor: an AppArmor profile.</li>
          <li>
            DAC: owner and group separated by colon. They can be
            defined both as user/group names or uid/gid. The driver will first
            try to parse these values as names, but a leading plus sign can
            used to force the driver to parse them as uid or gid.
          </li>
        </ul>
      </dd>
      <dt><code>baselabel</code></dt>
      <dd>If dynamic labelling is used, this can optionally be
        used to specify the base security label that will be used to generate
        the actual label. The format of the content depends on the security
        driver in use.

        The SELinux driver uses only the <code>type</code> field of the
        baselabel in the generated label. Other fields are inherited from
        the parent process when using SELinux baselabels.

        (The example above demonstrates the use of <code>my_svirt_t</code>
        as the value for the <code>type</code> field.)
      </dd>
      <dt><code>imagelabel</code></dt>
      <dd>This is an output only element, which shows the
        security label used on resources associated with the virtual domain.
        The format of the content depends on the security driver in use
      </dd>
    </dl>

    <p>When relabeling is in effect, it is also possible to fine-tune
      the labeling done for specific source file names, by either
      disabling the labeling (useful if the file lives on NFS or other
      file system that lacks security labeling) or requesting an
      alternate label (useful when a management application creates a
      special label to allow sharing of some, but not all, resources
      between domains), <span class="since">since 0.9.9</span>.  When
      a <code>seclabel</code> element is attached to a specific path
      rather than the top-level domain assignment, only the
      attribute <code>relabel</code> or the
      sub-element <code>label</code> are supported.
    </p>

    <h2><a name="examples">Example configs</a></h2>

    <p>
      Example configurations for each driver are provide on the
      driver specific pages listed below
    </p>

    <ul>
      <li><a href="drvxen.html#xmlconfig">Xen examples</a></li>
      <li><a href="drvqemu.html#xmlconfig">QEMU/KVM examples</a></li>
    </ul>
  </body>
</html><|MERGE_RESOLUTION|>--- conflicted
+++ resolved
@@ -382,16 +382,6 @@
         0.9.11 (QEMU and KVM only)</span>, the optional attribute
         <code>placement</code> can be used to indicate the CPU placement
         mode for domain process, its value can be either "static" or
-<<<<<<< HEAD
-        "auto", defaults to "static" if <code>cpuset</code> is specified,
-        "auto" indicates the domain process will be pinned to the advisory
-        nodeset from querying numad, and the value of attribute
-        <code>cpuset</code> will be ignored if it's specified. If both
-        <code>cpuset</code> and <code>placement</code> are not specified,
-        or if <code>placement</code> is "static", but no <code>cpuset</code>
-        is specified, the domain process will be pinned to all the
-        available physical CPUs.
-=======
         "auto", defaults to <code>placement</code> of <code>numatune</code>,
          or "static" if <code>cpuset</code> is specified. "auto" indicates
         the domain process will be pinned to the advisory nodeset from querying
@@ -400,7 +390,6 @@
         are not specified, or if <code>placement</code> is "static", but no
         <code>cpuset</code> is specified, the domain process will be pinned to
         all the available physical CPUs.
->>>>>>> c90d7567
       </dd>
     </dl>
 
@@ -435,15 +424,6 @@
       </dd>
       <dt><code>vcpupin</code></dt>
       <dd>
-<<<<<<< HEAD
-        The optional <code>vcpupin</code> element specifies which of host
-        physical CPUS the domain VCPU will be pinned to. If this is omitted,
-        each VCPU is pinned to all the physical CPUS by default. It contains two
-        required attributes, the attribute <code>vcpu</code> specifies vcpu id,
-        and the attribute <code>cpuset</code> is same as
-        attribute <code>cpuset</code>
-        of element <code>vcpu</code>. (NB: Only qemu driver support)
-=======
         The optional <code>vcpupin</code> element specifies which of host's
         physical CPUs the domain VCPU will be pinned to. If this is omitted,
         and attribute <code>cpuset</code> of element <code>vcpu</code> is
@@ -452,7 +432,6 @@
         specifies vcpu id, and the attribute <code>cpuset</code> is same as
         attribute <code>cpuset</code> of element <code>vcpu</code>.
         (NB: Only qemu driver support)
->>>>>>> c90d7567
         <span class="since">Since 0.9.0</span>
        </dd>
        <dt><code>emulatorpin</code></dt>
