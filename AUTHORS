   libvirt Authors
   ===============

The libvirt project was initiated by:

Daniel Veillard <veillard@redhat.com> or <daniel@veillard.com>

The primary maintainers and people with commit access rights:

Alex Jia <ajia@redhat.com>
Anthony Liguori <aliguori@us.ibm.com>
Chris Lalancette <clalance@redhat.com>
Christophe Fergeau <cfergeau@redhat.com>
Claudio Bley <cbley@av-test.de>
Cole Robinson <crobinso@redhat.com>
Daniel Berrange <berrange@redhat.com>
Daniel Veillard <veillard@redhat.com>
Dave Allan <dallan@redhat.com>
Doug Goldstein <cardoe@gentoo.org>
Eric Blake <eblake@redhat.com>
Guannan Ren <gren@redhat.com>
Guido Günther <agx@sigxcpu.org>
Ján Tomko <jtomko@redhat.com>
Jim Fehlig <jfehlig@suse.com>
Jim Meyering <meyering@redhat.com>
Jiří Denemark <jdenemar@redhat.com>
John Ferlan <jferlan@redhat.com>
John Levon <john.levon@sun.com>
Justin Clift <jclift@redhat.com>
Laine Stump <laine@redhat.com>
Mark McLoughlin <markmc@redhat.com>
Martin Kletzander <mkletzan@redhat.com>
Matthias Bolte <matthias.bolte@googlemail.com>
Michal Prívozník <mprivozn@redhat.com>
Osier Yang <jyang@redhat.com>
Peter Krempa <pkrempa@redhat.com>
Richard W.M. Jones <rjones@redhat.com>
Stefan Berger <stefanb@us.ibm.com>
Wen Congyang <wency@cn.fujitsu.com>

Previous maintainers:

Atsushi SAKAI <sakaia@jp.fujitsu.com>
Dan Smith <danms@us.ibm.com>
Dave Leskovec <dlesko@linux.vnet.ibm.com>
Karel Zak <kzak@redhat.com>

Patches have also been contributed by:

<<<<<<< HEAD
  David Lutterkort     <dlutter@redhat.com>
  Andrew Puch          <apuch@redhat.com>
  Philippe Berthault   <philippe.berthault@Bull.net>
  Hugh Brock           <hbrock@redhat.com>
  Michel Ponceau       <michel.ponceau@bull.net>
  Jeremy Katz          <katzj@redhat.com>
  Pete Vetere          <pvetere@redhat.com>
  Kazuki Mizushima     <mizushima.kazuk@jp.fujitsu.com>
  Saori Fukuta         <fukuta.saori@jp.fujitsu.com>
  Tatsuro Enokura      <fj7716hz@aa.jp.fujitsu.com>
  Takahashi Tomohiro   <takatom@jp.fujitsu.com>
  Nobuhiro Itou        <fj0873gn@aa.jp.fujitsu.com>
  Masayuki Sunou       <fj1826dm@aa.jp.fujitsu.com>
  Mark Johnson         <johnson.nh@gmail.com>
  Christian Ehrhardt   <ehrhardt@linux.vnet.ibm.com>
  Shuveb Hussain       <shuveb@binarykarma.com>
  Jim Paris            <jim@jtan.com>
  Daniel Hokka Zakrisson <daniel@hozac.com>
  Mads Chr. Olesen     <shiyee@shiyee.dk>
  Anton Protopopov     <aspsk2@gmail.com>
  Stefan de Konink     <dekonink@kinkrsoftware.nl>
  Kaitlin Rupert       <kaitlin@linux.vnet.ibm.com>
  Evgeniy Sokolov      <evg@openvz.org>
  David Lively         <dlively@virtualiron.com>
  Charles Duffy        <Charles_Duffy@messageone.com>
  Nguyen Anh Quynh     <aquynh@gmail.com>
  James Morris         <jmorris@namei.org>
  Chris Wright         <chrisw@redhat.com>
  Ben Guthro           <ben.guthro@gmail.com>
  Shigeki Sakamoto     <fj0588di@aa.jp.fujitsu.com>
  Gerd von Egidy       <lists@egidy.de>
  Itamar Heim          <iheim@redhat.com>
  Markus Armbruster    <armbru@redhat.com>
  Ryota Ozaki          <ozaki.ryota@gmail.com>
  Daniel J Walsh       <dwalsh@redhat.com>
  Maximilian Wilhelm   <max@rfc2324.org>
  Pritesh Kothari      <Pritesh.Kothari@Sun.COM>
  Amit Shah            <amit.shah@redhat.com>
  Florian Vichot       <florian.vichot@diateam.net>
  Serge E. Hallyn      <serue@us.ibm.com>
  Soren Hansen         <soren@linux2go.dk>
  Abel Míguez Rodríguez<amiguezr@pdi.ucm.es>
  Doug Goldstein       <cardoe@cardoe.com>
  Javier Fontan        <jfontan@gmail.com>
  Federico Simoncelli  <fsimonce@redhat.com>
  Amy Griffis          <amy.griffis@hp.com>
  Henrik Persson E     <henrik.e.persson@ericsson.com>
  Satoru SATOH         <satoru.satoh@gmail.com>
  Paolo Bonzini        <pbonzini@redhat.com>
  Miloslav Trmač       <mitr@redhat.com>
  Jamie Strandboge     <jamie@canonical.com>
  Gerhard Stenzel      <gerhard.stenzel@de.ibm.com>
  Matthew Booth        <mbooth@redhat.com>
  Diego Elio Pettenò   <flameeyes@gmail.com>
  Adam Litke           <agl@us.ibm.com>
  Steve Yarmie         <steve.yarmie@gmail.com>
  Dan Kenigsberg       <danken@redhat.com>
  Yuji NISHIDA         <nishidy@nict.go.jp>
  Dustin Xiong         <x_k_123@hotmail.com>
  Rolf Eike Beer       <eike@sf-mail.de>
  Wolfgang Mauerer     <wolfgang.mauerer@siemens.com>
  Philipp Hahn         <hahn@univention.de>
  Ed Swierk            <eswierk@aristanetworks.com>
  Paolo Smiraglia      <paolo.smiraglia@gmail.com>
  Sharadha Prabhakar   <sharadha.prabhakar@citrix.com>
  Chris Wong           <wongc-redhat@hoku.net>
  Daniel Berteaud      <daniel@firewall-services.com>
  Dustin Kirkland      <kirkland@canonical.com>
  Luiz Capitulino      <lcapitulino@redhat.com>
  Ryan Harper          <ryanh@us.ibm.com>
  Spencer Shimko       <sshimko@tresys.com>
  Marco Bozzolan       <bozzolan@gmail.com>
  Alex Williamson      <alex.williamson@redhat.com>
  Ersek Laszlo         <lacos@caesar.elte.hu>
  Kenneth Nagin        <NAGIN@il.ibm.com>
  Klaus Ethgen         <Klaus@Ethgen.de>
  Bryan Kearney        <bkearney@redhat.com>
  Darry L. Pierce      <dpierce@redhat.com>
  David Jorm           <dfj@redhat.com>
  Eduardo Otubo        <otubo@linux.vnet.ibm.com>
  Garry Dolley         <gdolley@arpnetworks.com>
  Harshavardhana       <harsha@gluster.com>
  Jonas Eriksson       <jonas.j.eriksson@ericsson.com>
  Jun Koi              <junkoi2004@gmail.com>
  Olivier Fourdan      <ofourdan@redhat.com>
  Ron Yorston          <rmy@tigress.co.uk>
  Shahar Klein         <shaharklein@yahoo.com>
  Taizo ITO            <taizo.ito@hde.co.jp>
  Thomas Treutner      <thomas@scripty.at>
  Jean-Baptiste Rouault <jean-baptiste.rouault@diateam.net>
  Марк Коренберг       <socketpair@gmail.com>
  Alan Pevec           <apevec@redhat.com>
  Aurelien Rougemont   <beorn@binaries.fr>
  Patrick Dignan       <pat_dignan@dell.com>
  Serge Hallyn         <serge.hallyn@canonical.com>
  Nikunj A. Dadhania   <nikunj@linux.vnet.ibm.com>
  Lai Jiangshan        <laijs@cn.fujitsu.com>
  Harsh Prateek Bora   <harsh@linux.vnet.ibm.com>
  John Morrissey       <jwm@horde.net>
  KAMEZAWA Hiroyuki    <kamezawa.hiroyu@jp.fujitsu.com>
  Hu Tao               <hutao@cn.fujitsu.com>
  Laurent Léonard      <laurent@open-minds.org>
  MORITA Kazutaka      <morita.kazutaka@lab.ntt.co.jp>
  Josh Durgin          <josh.durgin@dreamhost.com>
  Roopa Prabhu         <roprabhu@cisco.com>
  Paweł Krześniak      <pawel.krzesniak@gmail.com>
  Kay Schubert         <kayegypt@web.de>
  Marc-André Lureau    <marcandre.lureau@redhat.com>
  Juerg Haefliger      <juerg.haefliger@hp.com>
  Matthias Dahl        <mdvirt@designassembly.de>
  Niels de Vos         <ndevos@redhat.com>
  Davidlohr Bueso      <dave@gnu.org>
  Alon Levy            <alevy@redhat.com>
  Hero Phương          <herophuong93@gmail.com>
  Zdenek Styblik       <stybla@turnovfree.net>
  Gui Jianfeng         <guijianfeng@cn.fujitsu.com>
  Michal Novotny       <minovotn@redhat.com>
  Markus Groß          <gross@univention.de>
  Phil Petty           <phpetty@cisco.com>
  Taku Izumi           <izumi.taku@jp.fujitsu.com>
  Minoru Usui          <usui@mxm.nes.nec.co.jp>
  Tiziano Mueller      <dev-zero@gentoo.org>
  Thibault VINCENT     <thibault.vincent@smartjog.com>
  Naoya Horiguchi      <n-horiguchi@ah.jp.nec.com>
  Jesse Cook           <code.crashenx@gmail.com>
  Alexander Todorov    <atodorov@otb.bg>
  Richard Laager       <rlaager@wiktel.com>
  Mark Wu              <dwu@redhat.com>
  Yufang Zhang         <yuzhang@redhat.com>
  Supriya Kannery      <supriyak@linux.vnet.ibm.com>
  Dirk Herrendoerfer   <d.herrendoerfer@herrendoerfer.name>
  Taisuke Yamada       <tai@rakugaki.org>
  Heath Petersen       <HeathPetersen@Kandre.com>
  Neil Wilson          <neil@aldur.co.uk>
  Ohad Levy            <ohadlevy@gmail.com>
  Michael Chapman      <mike@very.puzzling.org>
  Daniel Gollub        <gollub@b1-systems.de>
  David S. Wang        <dwang2@cisco.com>
  Ruben Kerkhof        <ruben@rubenkerkhof.com>
  Scott Moser          <smoser@ubuntu.com>
  Guannan Ren          <gren@redhat.com>
  John Williams        <john.williams@petalogix.com>
  Michael Santos       <michael.santos@gmail.com>
  Oskari Saarenmaa     <os@ohmu.fi>
  Nan Zhang            <nzhang@redhat.com>
  Wieland Hoffmann     <themineo@googlemail.com>
  Douglas Schilling Landgraf <dougsland@redhat.com>
  Tom Vijlbrief        <tom.vijlbrief@xs4all.nl>
  Shradha Shah         <sshah@solarflare.com>
  Steve Hodgson        <shodgson@solarflare.com>
  Xu He Jie            <xuhj@linux.vnet.ibm.com>
  Lei Li               <lilei@linux.vnet.ibm.com>
  Matthias Witte       <witte@netzquadrat.de>
  Tang Chen            <tangchen@cn.fujitsu.com>
  Dan Horák            <dan@danny.cz>
  Sage Weil            <sage@newdream.net>
  David L Stevens      <dlstevens@us.ibm.com>
  Tyler Coumbes        <coumbes@gmail.com>
  Wen Ruo Lv           <lvroyce@linux.vnet.ibm.com>
  Patrice LACHANCE     <patlachance@gmail.com>
  Eli Qiao             <taget@linux.vnet.ibm.com>
  Michael Wood         <esiotrot@gmail.com>
  Bharata B Rao        <bharata@linux.vnet.ibm.com>
  Srivatsa S. Bhat     <srivatsa.bhat@linux.vnet.ibm.com>
  Chang Liu            <lingjiao.lc@taobao.com>
  Lorin Hochstein      <lorin@isi.edu>
  Christian Franke     <nobody@nowhere.ws>
  Prerna Saxena        <prerna@linux.vnet.ibm.com>
  Michael Ellerman     <michael@ellerman.id.au>
  Rommer               <rommer@active.by>
  Yuri Chornoivan      <yurchor@ukr.net>
  Deepak C Shetty      <deepakcs@linux.vnet.ibm.com>
  Martin Kletzander    <mkletzan@redhat.com>
  Laszlo Ersek         <lersek@redhat.com>
  Zeeshan Ali (Khattak) <zeeshanak@gnome.org>
  Marcelo Cerri        <mhcerri@linux.vnet.ibm.com>
  Hendrik Schwartke    <hendrik@os-t.de>
  Ansis Atteka         <aatteka@nicira.com>
  Dan Wendlandt        <dan@nicira.com>
  Kyle Mestery         <kmestery@cisco.com>
  Lincoln Myers        <lincoln_myers@yahoo.com>
  Peter Robinson       <pbrobinson@gmail.com>
  Benjamin Cama        <benoar@dolka.fr>
  Duncan Rance         <libvirt@dunquino.com>
  Peng Zhou            <ailvpeng25@gmail.com>
  Li Zhang             <zhlcindy@linux.vnet.ibm.com>
  Stef Walter          <stefw@gnome.org>
  Christian Benvenuti  <benve@cisco.com>
  Ilja Livenson        <ilja.livenson@gmail.com>
  Stefan Bader         <stefan.bader@canonical.com>
  MATSUDA Daiki        <matsudadik@intellilink.co.jp>
  Jan Kiszka           <jan.kiszka@siemens.com>
  Ryan Woodsmall       <rwoodsmall@gmail.com>
=======
Abel Míguez Rodríguez <amiguezr@pdi.ucm.es>
Amit Shah <amit.shah@redhat.com>
Andrew Puch <apuch@redhat.com>
Anton Protopopov <aspsk2@gmail.com>
Ben Guthro <ben.guthro@gmail.com>
Christian Ehrhardt <ehrhardt@linux.vnet.ibm.com>
Daniel Hokka Zakrisson <daniel@hozac.com>
Dan Wendlandt <dan@nicira.com>
David Lively <dlively@virtualiron.com>
David Lutterkort <dlutter@redhat.com>
Evgeniy Sokolov <evg@openvz.org>
Hugh Brock <hbrock@redhat.com>
Itamar Heim <iheim@redhat.com>
James Morris <jmorris@namei.org>
Javier Fontan <jfontan@gmail.com>
Jeremy Katz <katzj@redhat.com>
Kaitlin Rupert <kaitlin@linux.vnet.ibm.com>
Kazuki Mizushima <mizushima.kazuk@jp.fujitsu.com>
Mads Chr. Olesen <shiyee@shiyee.dk>
Mark Johnson <johnson.nh@gmail.com>
Markus Armbruster <armbru@redhat.com>
Masayuki Sunou <fj1826dm@aa.jp.fujitsu.com>
Matthias Witte <witte@netzquadrat.de>
Michel Ponceau <michel.ponceau@bull.net>
Nobuhiro Itou <fj0873gn@aa.jp.fujitsu.com>
Pete Vetere <pvetere@redhat.com>
Philippe Berthault <philippe.berthault@Bull.net>
Saori Fukuta <fukuta.saori@jp.fujitsu.com>
Shigeki Sakamoto <fj0588di@aa.jp.fujitsu.com>
Shuveb Hussain <shuveb@binarykarma.com>
Stefan de Konink <dekonink@kinkrsoftware.nl>
Takahashi Tomohiro <takatom@jp.fujitsu.com>
Tatsuro Enokura <fj7716hz@aa.jp.fujitsu.com>

Adam Litke <agl@us.ibm.com>
Alan Pevec <apevec@redhat.com>
Alex Jia <ajia@redhat.com>
Alex Williamson <alex.williamson@redhat.com>
Alexander Larsson <alexl@redhat.com>
Alexander Todorov <atodorov@otb.bg>
Alon Levy <alevy@redhat.com>
Amy Griffis <amy.griffis@hp.com>
Andres Lagar-Cavilla <andres@lagarcavilla.org>
Ansis Atteka <aatteka@nicira.com>
Anthony Liguori <aliguori@us.ibm.com>
Aron Griffis <aron.griffis@hp.com>
Asad Saeed <asad.saeed@acidseed.com>
Ata E Husain Bohra <ata.husain@hotmail.com>
Atsushi Kumagai <kumagai-atsushi@mxc.nes.nec.co.jp>
Atsushi SAKAI <sakaia@jp.fujitsu.com>
Aurelien Rougemont <beorn@binaries.fr>
Bamvor Jian Zhang <bamv2005@gmail.com>
Bamvor Jian Zhang <bjzhang@suse.com>
Beat Jörg <Beat.Joerg@ssatr.ch>
Benjamin Cama <benoar@dolka.fr>
Bharata B Rao <bharata@linux.vnet.ibm.com>
Bogdan Purcareata <bogdan.purcareata@freescale.com>
Bryan Kearney <bkearney@redhat.com>
Chang Liu <lingjiao.lc@taobao.com>
Charles Duffy <charles_duffy@messageone.com>
Chris Lalancette <clalance@redhat.com>
Chris Wong <wongc-redhat@hoku.net>
Chris Wright <chrisw@redhat.com>
Christian Benvenuti <benve@cisco.com>
Christian Franke <nobody@nowhere.ws>
Christophe Fergeau <cfergeau@redhat.com>
Chuck Short <chuck.short@canonical.com>
Chuck Short <zulcss@gmail.com>
Chunyan Liu <cyliu@suse.com>
Claudio Bley <cbley@av-test.de>
Cole Robinson <crobinso@redhat.com>
Dan Horák <dan@danny.cz>
Dan Kenigsberg <danken@redhat.com>
Dan Smith <danms@us.ibm.com>
Daniel Berrange <berrange@redhat.com>
Daniel Berteaud <daniel@firewall-services.com>
Daniel Gollub <gollub@b1-systems.de>
Daniel J Walsh <dwalsh@redhat.com>
Daniel P. Berrange <berrange@redhat.com>
Daniel Veillard <veillard@redhat.com>
Darryl L. Pierce <dpierce@redhat.com>
Dave Allan <dallan@redhat.com>
David Allan <dallan@redhat.com>
David Jorm <dfj@redhat.com>
David L Stevens <dlstevens@us.ibm.com>
David L. Leskovec <dlesko@linux.vnet.ibm.com>
David S. Wang <dwang2@cisco.com>
David Weber <wb@munzinger.de>
Davidlohr Bueso <dave@gnu.org>
Deepak C Shetty <deepakcs@linux.vnet.ibm.com>
Diego Elio Pettenò <flameeyes@gmail.com>
Dipankar Sarma <dipankar@in.ibm.com>
Dirk Herrendoerfer <d.herrendoerfer@herrendoerfer.name>
Dmitry Guryanov <dguryanov@parallels.com>
Doug Goldstein <cardoe@cardoe.com>
Douglas Schilling Landgraf <dougsland@redhat.com>
Duncan Rance <libvirt@dunquino.com>
Dustin Kirkland <kirkland@canonical.com>
Dustin Xiong <x_k_123@hotmail.com>
Dusty Mabe <dustymabe@gmail.com>
Dwight Engen <dwight.engen@oracle.com>
Ed Swierk <eswierk@aristanetworks.com>
Eduardo Otubo <otubo@linux.vnet.ibm.com>
Eiichi Tsukata <eiichi.tsukata.xh@hitachi.com>
Eli Qiao <taget@linux.vnet.ibm.com>
Eric Blake <eblake@redhat.com>
Ersek Laszlo <lacos@caesar.elte.hu>
Eugen Feller <eugen.feller@inria.fr>
Federico Simoncelli <fsimonce@redhat.com>
Florian Vichot <florian.vichot@diateam.net>
Frido Roose <frido.roose@gmail.com>
Fritz Elfert <fritz@fritz-elfert.de>
Gao feng <gaofeng@cn.fujitsu.com>
Garry Dolley <gdolley@arpnetworks.com>
Gene Czarcinski <gene@czarc.net>
Gerd Hoffmann <kraxel@redhat.com>
Gerd v. Egidy <gerd@egidy.de>
Gerhard Stenzel <gerhard.stenzel@de.ibm.com>
Guannan Ren <gren@redhat.com>
Gui Jianfeng <guijianfeng@cn.fujitsu.com>
Guido Günther <agx@sigxcpu.org>
Han Cheng <hanc.fnst@cn.fujitsu.com>
Harry Wei <harryxiyou@gmail.com>
Harsh Prateek Bora <harsh@linux.vnet.ibm.com>
Harshavardhana <harsha@gluster.com>
Heath Petersen <HeathPetersen@Kandre.com>
Hendrik Schwartke <hendrik@os-t.de>
Henrik Persson E <henrik.e.persson@ericsson.com>
Hero Phương <herophuong93@gmail.com>
Hu Tao <hutao@cn.fujitsu.com>
Ilja Livenson <ilja.livenson@gmail.com>
J.B. Joret <jb@linux.vnet.ibm.com>
Jamie Strandboge <jamie@canonical.com>
Jan Kiszka <jan.kiszka@siemens.com>
Jasper Lievisse Adriaanse <jasper@humppa.nl>
Jean-Baptiste Rouault <jean-baptiste.rouault@diateam.net>
Jesse Cook <code.crashenx@gmail.com>
Jim Fehlig <jfehlig@suse.com>
Jim Meyering <meyering@redhat.com>
Jim Paris <jim@jtan.com>
Jiri Denemark <jdenemar@redhat.com>
John Eckersberg <jeckersb@redhat.com>
John Ferlan <jferlan@redhat.com>
John Levon <john.levon@sun.com>
John Morrissey <jwm@horde.net>
John Williams <john.williams@petalogix.com>
Jonas Eriksson <jonas.j.eriksson@ericsson.com>
Josh Durgin <josh.durgin@inktank.com>
Juerg Haefliger <juerg.haefliger@hp.com>
Jun Koi <junkoi2004@gmail.com>
Justin Clift <jclift@redhat.com>
Ján Tomko <jtomko@redhat.com>
KAMEZAWA Hiroyuki <kamezawa.hiroyu@jp.fujitsu.com>
Karel Zak <kzak@redhat.com>
Kay Schubert <kayegypt@web.de>
Ken ICHIKAWA <ichikawa.ken@jp.fujitsu.com>
Kenneth Nagin <NAGIN@il.ibm.com>
Klaus Ethgen <Klaus@Ethgen.de>
Kyle Mestery <kmestery@cisco.com>
Lai Jiangshan <laijs@cn.fujitsu.com>
Laine Stump <laine@redhat.com>
Laszlo Ersek <lersek@redhat.com>
Laurent Léonard <laurent@open-minds.org>
Lei Li <lilei@linux.vnet.ibm.com>
Li Zhang <zhlcindy@linux.vnet.ibm.com>
Lincoln Myers <lincoln_myers@yahoo.com>
Lorin Hochstein <lorin@isi.edu>
Luiz Capitulino <lcapitulino@redhat.com>
MATSUDA Daiki <matsudadik@intellilink.co.jp>
MORITA Kazutaka <morita.kazutaka@lab.ntt.co.jp>
Marc-André Lureau <marcandre.lureau@redhat.com>
Marcelo Cerri <mhcerri@linux.vnet.ibm.com>
Marco Bozzolan <bozzolan@gmail.com>
Mark McLoughlin <markmc@redhat.com>
Mark Wu <dwu@redhat.com>
Markus Groß <gross@univention.de>
Marti Raudsepp <marti@juffo.org>
Martin Kletzander <mkletzan@redhat.com>
Matthew Booth <mbooth@redhat.com>
Matthias Bolte <matthias.bolte@googlemail.com>
Matthias Dahl <mdvirt@designassembly.de>
Mattias Bolte <matthias.bolte@googlemail.com>
Maximilian Wilhelm <max@rfc2324.org>
Michael Chapman <mike@very.puzzling.org>
Michael Ellerman <michael@ellerman.id.au>
Michael Santos <michael.santos@gmail.com>
Michael Wood <esiotrot@gmail.com>
Michal Novotny <minovotn@redhat.com>
Michal Privoznik <mprivozn@redhat.com>
Michal Prívozník <mprivozn@redhat.com>
Michał Łomnicki <michal.lomnicki@gmail.com>
Milos Vyletel <milos.vyletel@sde.cz>
Miloslav Trmač <mitr@redhat.com>
Minoru Usui <usui@mxm.nes.nec.co.jp>
Nan Zhang <nzhang@redhat.com>
Naoya Horiguchi <n-horiguchi@ah.jp.nec.com>
Natanael Copa <ncopa@alpinelinux.org>
Neil Wilson <neil@aldur.co.uk>
Nguyen Anh Quynh <aquynh@gmail.com>
Niels de Vos <ndevos@redhat.com>
Nikunj A. Dadhania <nikunj@linux.vnet.ibm.com>
Nishank Trivedi <nistrive@cisco.com>
Ohad Levy <ohadlevy@gmail.com>
Olivia Yin <hong-hua.yin@freescale.com>
Olivier Fourdan <ofourdan@redhat.com>
Osier Yang <jyang@redhat.com>
Oskari Saarenmaa <os@ohmu.fi>
Paolo Bonzini <pbonzini@redhat.com>
Paolo Smiraglia <paolo.smiraglia@gmail.com>
Patrice LACHANCE <patlachance@gmail.com>
Patrick Dignan <pat_dignan@dell.com>
Paul Eggert <eggert@cs.ucla.edu>
Paweł Krześniak <pawel.krzesniak@gmail.com>
Peng Zhou <ailvpeng25@gmail.com>
Peter Feiner <peter@gridcentric.ca>
Peter Krempa <pkrempa@redhat.com>
Peter Robinson <pbrobinson@gmail.com>
Phil Petty <phpetty@cisco.com>
Philipp Hahn <hahn@univention.de>
Pieter Hollants <pieter@hollants.com>
Prerna Saxena <prerna@linux.vnet.ibm.com>
Pritesh Kothari <pritesh.kothari@sun.com>
Radu Caragea <dmns_serp@yahoo.com>
Reinier Schoof <reinier@transip.nl>
Richa Marwaha <rmarwah@linux.vnet.ibm.com>
Richard Jones <rjones@redhat.com>
Richard Laager <rlaager@wiktel.com>
Richard W.M. Jones <rjones@redhat.com>
Rolf Eike Beer <eike@sf-mail.de>
Roman Bogorodskiy <bogorodskiy@gmail.com>
Rommer <rommer@active.by>
Ron Yorston <rmy@tigress.co.uk>
Roopa Prabhu <roprabhu@cisco.com>
Royce Lv <lvroyce@linux.vnet.ibm.com>
Ruben Kerkhof <ruben@rubenkerkhof.com>
Ryan Harper <ryanh@us.ibm.com>
Ryan Woodsmall <rwoodsmall@gmail.com>
Ryota Ozaki <ozaki.ryota@gmail.com>
Sage Weil <sage@newdream.net>
Sascha Peilicke <saschpe@suse.de>
Satoru Moriya <satoru.moriya@hds.com>
Satoru SATOH <satoru.satoh@gmail.com>
Scott Moser <smoser@ubuntu.com>
Scott Sullivan <ssullivan@liquidweb.com>
Sebastian Wiedenroth <wiedi@frubar.net>
Serge E. Hallyn <serge.hallyn@canonical.com>
Serge Hallyn <serge.hallyn@ubuntu.com>
Sergey Fionov <fionov@gmail.com>
Shahar Klein <shaharklein@yahoo.com>
Sharadha Prabhakar <sharadha.prabhakar@citrix.com>
Shradha Shah <sshah@solarflare.com>
Soren Hansen <soren@linux2go.dk>
Spencer Shimko <sshimko@tresys.com>
Srivatsa S. Bhat <srivatsa.bhat@linux.vnet.ibm.com>
Stef Walter <stefw@gnome.org>
Stefan Bader <stefan.bader@canonical.com>
Stefan Berger <stefanb@us.ibm.com>
Stefan Hajnoczi <stefanha@linux.vnet.ibm.com>
Stefan Hajnoczi <stefanha@redhat.com>
Stefan Seyfried <seife@b1-systems.de>
Steve Hodgson <shodgson@solarflare.com>
Steve Yarmie <steve.yarmie@gmail.com>
Sukadev Bhattiprolu <sukadev@linux.vnet.ibm.com>
Supriya Kannery <supriyak@linux.vnet.ibm.com>
Taisuke Yamada <tai@rakugaki.org>
Taizo ITO <taizo.ito@hde.co.jp>
Taku Izumi <izumi.taku@jp.fujitsu.com>
Tal Kain <tal.kain@ravellosystems.com>
Tang Chen <tangchen@cn.fujitsu.com>
Thang Pham <thang.pham@us.ibm.com>
Thibault VINCENT <thibault.vincent@smartjog.com>
Thomas Treutner <thomas@scripty.at>
Thomas Woerner <twoerner@redhat.com>
Tiziano Mueller <dev-zero@gentoo.org>
Tom Vijlbrief <tom.vijlbrief@xs4all.nl>
Tyler Coumbes <coumbes@gmail.com>
Viktor Mihajlovski <mihajlov@linux.vnet.ibm.com>
Vladislav Bogdanov <bubble@hoster-ok.com>
Václav Pavlín <vpavlin@redhat.com>
Wen Congyang <wency@cn.fujitsu.com>
Wido den Hollander <wido@widodh.nl>
Wieland Hoffmann <themineo@googlemail.com>
William Jon McCann <william.jon.mccann@gmail.com>
Wolfgang Mauerer <wolfgang.mauerer@siemens.com>
Xu He Jie <xuhj@linux.vnet.ibm.com>
Yanbing Du <ydu@redhat.com>
Yufang Zhang <yufang521247@gmail.com>
Yufang Zhang <yuzhang@redhat.com>
Yuji NISHIDA <nishidy@nict.go.jp>
Yuri Chornoivan <yurchor@ukr.net>
Zdenek Styblik <stybla@turnovfree.net>
Zeeshan Ali (Khattak) <zeeshanak@gnome.org>
liguang <lig.fnst@cn.fujitsu.com>
Марк Коренберг <socketpair@gmail.com>
>>>>>>> c90d7567

[....send patches to get your name here....]

The libvirt logo was designed by Diana Fong

-- End
;; Local Variables:
;; coding: utf-8
;; End:<|MERGE_RESOLUTION|>--- conflicted
+++ resolved
@@ -47,201 +47,6 @@
 
 Patches have also been contributed by:
 
-<<<<<<< HEAD
-  David Lutterkort     <dlutter@redhat.com>
-  Andrew Puch          <apuch@redhat.com>
-  Philippe Berthault   <philippe.berthault@Bull.net>
-  Hugh Brock           <hbrock@redhat.com>
-  Michel Ponceau       <michel.ponceau@bull.net>
-  Jeremy Katz          <katzj@redhat.com>
-  Pete Vetere          <pvetere@redhat.com>
-  Kazuki Mizushima     <mizushima.kazuk@jp.fujitsu.com>
-  Saori Fukuta         <fukuta.saori@jp.fujitsu.com>
-  Tatsuro Enokura      <fj7716hz@aa.jp.fujitsu.com>
-  Takahashi Tomohiro   <takatom@jp.fujitsu.com>
-  Nobuhiro Itou        <fj0873gn@aa.jp.fujitsu.com>
-  Masayuki Sunou       <fj1826dm@aa.jp.fujitsu.com>
-  Mark Johnson         <johnson.nh@gmail.com>
-  Christian Ehrhardt   <ehrhardt@linux.vnet.ibm.com>
-  Shuveb Hussain       <shuveb@binarykarma.com>
-  Jim Paris            <jim@jtan.com>
-  Daniel Hokka Zakrisson <daniel@hozac.com>
-  Mads Chr. Olesen     <shiyee@shiyee.dk>
-  Anton Protopopov     <aspsk2@gmail.com>
-  Stefan de Konink     <dekonink@kinkrsoftware.nl>
-  Kaitlin Rupert       <kaitlin@linux.vnet.ibm.com>
-  Evgeniy Sokolov      <evg@openvz.org>
-  David Lively         <dlively@virtualiron.com>
-  Charles Duffy        <Charles_Duffy@messageone.com>
-  Nguyen Anh Quynh     <aquynh@gmail.com>
-  James Morris         <jmorris@namei.org>
-  Chris Wright         <chrisw@redhat.com>
-  Ben Guthro           <ben.guthro@gmail.com>
-  Shigeki Sakamoto     <fj0588di@aa.jp.fujitsu.com>
-  Gerd von Egidy       <lists@egidy.de>
-  Itamar Heim          <iheim@redhat.com>
-  Markus Armbruster    <armbru@redhat.com>
-  Ryota Ozaki          <ozaki.ryota@gmail.com>
-  Daniel J Walsh       <dwalsh@redhat.com>
-  Maximilian Wilhelm   <max@rfc2324.org>
-  Pritesh Kothari      <Pritesh.Kothari@Sun.COM>
-  Amit Shah            <amit.shah@redhat.com>
-  Florian Vichot       <florian.vichot@diateam.net>
-  Serge E. Hallyn      <serue@us.ibm.com>
-  Soren Hansen         <soren@linux2go.dk>
-  Abel Míguez Rodríguez<amiguezr@pdi.ucm.es>
-  Doug Goldstein       <cardoe@cardoe.com>
-  Javier Fontan        <jfontan@gmail.com>
-  Federico Simoncelli  <fsimonce@redhat.com>
-  Amy Griffis          <amy.griffis@hp.com>
-  Henrik Persson E     <henrik.e.persson@ericsson.com>
-  Satoru SATOH         <satoru.satoh@gmail.com>
-  Paolo Bonzini        <pbonzini@redhat.com>
-  Miloslav Trmač       <mitr@redhat.com>
-  Jamie Strandboge     <jamie@canonical.com>
-  Gerhard Stenzel      <gerhard.stenzel@de.ibm.com>
-  Matthew Booth        <mbooth@redhat.com>
-  Diego Elio Pettenò   <flameeyes@gmail.com>
-  Adam Litke           <agl@us.ibm.com>
-  Steve Yarmie         <steve.yarmie@gmail.com>
-  Dan Kenigsberg       <danken@redhat.com>
-  Yuji NISHIDA         <nishidy@nict.go.jp>
-  Dustin Xiong         <x_k_123@hotmail.com>
-  Rolf Eike Beer       <eike@sf-mail.de>
-  Wolfgang Mauerer     <wolfgang.mauerer@siemens.com>
-  Philipp Hahn         <hahn@univention.de>
-  Ed Swierk            <eswierk@aristanetworks.com>
-  Paolo Smiraglia      <paolo.smiraglia@gmail.com>
-  Sharadha Prabhakar   <sharadha.prabhakar@citrix.com>
-  Chris Wong           <wongc-redhat@hoku.net>
-  Daniel Berteaud      <daniel@firewall-services.com>
-  Dustin Kirkland      <kirkland@canonical.com>
-  Luiz Capitulino      <lcapitulino@redhat.com>
-  Ryan Harper          <ryanh@us.ibm.com>
-  Spencer Shimko       <sshimko@tresys.com>
-  Marco Bozzolan       <bozzolan@gmail.com>
-  Alex Williamson      <alex.williamson@redhat.com>
-  Ersek Laszlo         <lacos@caesar.elte.hu>
-  Kenneth Nagin        <NAGIN@il.ibm.com>
-  Klaus Ethgen         <Klaus@Ethgen.de>
-  Bryan Kearney        <bkearney@redhat.com>
-  Darry L. Pierce      <dpierce@redhat.com>
-  David Jorm           <dfj@redhat.com>
-  Eduardo Otubo        <otubo@linux.vnet.ibm.com>
-  Garry Dolley         <gdolley@arpnetworks.com>
-  Harshavardhana       <harsha@gluster.com>
-  Jonas Eriksson       <jonas.j.eriksson@ericsson.com>
-  Jun Koi              <junkoi2004@gmail.com>
-  Olivier Fourdan      <ofourdan@redhat.com>
-  Ron Yorston          <rmy@tigress.co.uk>
-  Shahar Klein         <shaharklein@yahoo.com>
-  Taizo ITO            <taizo.ito@hde.co.jp>
-  Thomas Treutner      <thomas@scripty.at>
-  Jean-Baptiste Rouault <jean-baptiste.rouault@diateam.net>
-  Марк Коренберг       <socketpair@gmail.com>
-  Alan Pevec           <apevec@redhat.com>
-  Aurelien Rougemont   <beorn@binaries.fr>
-  Patrick Dignan       <pat_dignan@dell.com>
-  Serge Hallyn         <serge.hallyn@canonical.com>
-  Nikunj A. Dadhania   <nikunj@linux.vnet.ibm.com>
-  Lai Jiangshan        <laijs@cn.fujitsu.com>
-  Harsh Prateek Bora   <harsh@linux.vnet.ibm.com>
-  John Morrissey       <jwm@horde.net>
-  KAMEZAWA Hiroyuki    <kamezawa.hiroyu@jp.fujitsu.com>
-  Hu Tao               <hutao@cn.fujitsu.com>
-  Laurent Léonard      <laurent@open-minds.org>
-  MORITA Kazutaka      <morita.kazutaka@lab.ntt.co.jp>
-  Josh Durgin          <josh.durgin@dreamhost.com>
-  Roopa Prabhu         <roprabhu@cisco.com>
-  Paweł Krześniak      <pawel.krzesniak@gmail.com>
-  Kay Schubert         <kayegypt@web.de>
-  Marc-André Lureau    <marcandre.lureau@redhat.com>
-  Juerg Haefliger      <juerg.haefliger@hp.com>
-  Matthias Dahl        <mdvirt@designassembly.de>
-  Niels de Vos         <ndevos@redhat.com>
-  Davidlohr Bueso      <dave@gnu.org>
-  Alon Levy            <alevy@redhat.com>
-  Hero Phương          <herophuong93@gmail.com>
-  Zdenek Styblik       <stybla@turnovfree.net>
-  Gui Jianfeng         <guijianfeng@cn.fujitsu.com>
-  Michal Novotny       <minovotn@redhat.com>
-  Markus Groß          <gross@univention.de>
-  Phil Petty           <phpetty@cisco.com>
-  Taku Izumi           <izumi.taku@jp.fujitsu.com>
-  Minoru Usui          <usui@mxm.nes.nec.co.jp>
-  Tiziano Mueller      <dev-zero@gentoo.org>
-  Thibault VINCENT     <thibault.vincent@smartjog.com>
-  Naoya Horiguchi      <n-horiguchi@ah.jp.nec.com>
-  Jesse Cook           <code.crashenx@gmail.com>
-  Alexander Todorov    <atodorov@otb.bg>
-  Richard Laager       <rlaager@wiktel.com>
-  Mark Wu              <dwu@redhat.com>
-  Yufang Zhang         <yuzhang@redhat.com>
-  Supriya Kannery      <supriyak@linux.vnet.ibm.com>
-  Dirk Herrendoerfer   <d.herrendoerfer@herrendoerfer.name>
-  Taisuke Yamada       <tai@rakugaki.org>
-  Heath Petersen       <HeathPetersen@Kandre.com>
-  Neil Wilson          <neil@aldur.co.uk>
-  Ohad Levy            <ohadlevy@gmail.com>
-  Michael Chapman      <mike@very.puzzling.org>
-  Daniel Gollub        <gollub@b1-systems.de>
-  David S. Wang        <dwang2@cisco.com>
-  Ruben Kerkhof        <ruben@rubenkerkhof.com>
-  Scott Moser          <smoser@ubuntu.com>
-  Guannan Ren          <gren@redhat.com>
-  John Williams        <john.williams@petalogix.com>
-  Michael Santos       <michael.santos@gmail.com>
-  Oskari Saarenmaa     <os@ohmu.fi>
-  Nan Zhang            <nzhang@redhat.com>
-  Wieland Hoffmann     <themineo@googlemail.com>
-  Douglas Schilling Landgraf <dougsland@redhat.com>
-  Tom Vijlbrief        <tom.vijlbrief@xs4all.nl>
-  Shradha Shah         <sshah@solarflare.com>
-  Steve Hodgson        <shodgson@solarflare.com>
-  Xu He Jie            <xuhj@linux.vnet.ibm.com>
-  Lei Li               <lilei@linux.vnet.ibm.com>
-  Matthias Witte       <witte@netzquadrat.de>
-  Tang Chen            <tangchen@cn.fujitsu.com>
-  Dan Horák            <dan@danny.cz>
-  Sage Weil            <sage@newdream.net>
-  David L Stevens      <dlstevens@us.ibm.com>
-  Tyler Coumbes        <coumbes@gmail.com>
-  Wen Ruo Lv           <lvroyce@linux.vnet.ibm.com>
-  Patrice LACHANCE     <patlachance@gmail.com>
-  Eli Qiao             <taget@linux.vnet.ibm.com>
-  Michael Wood         <esiotrot@gmail.com>
-  Bharata B Rao        <bharata@linux.vnet.ibm.com>
-  Srivatsa S. Bhat     <srivatsa.bhat@linux.vnet.ibm.com>
-  Chang Liu            <lingjiao.lc@taobao.com>
-  Lorin Hochstein      <lorin@isi.edu>
-  Christian Franke     <nobody@nowhere.ws>
-  Prerna Saxena        <prerna@linux.vnet.ibm.com>
-  Michael Ellerman     <michael@ellerman.id.au>
-  Rommer               <rommer@active.by>
-  Yuri Chornoivan      <yurchor@ukr.net>
-  Deepak C Shetty      <deepakcs@linux.vnet.ibm.com>
-  Martin Kletzander    <mkletzan@redhat.com>
-  Laszlo Ersek         <lersek@redhat.com>
-  Zeeshan Ali (Khattak) <zeeshanak@gnome.org>
-  Marcelo Cerri        <mhcerri@linux.vnet.ibm.com>
-  Hendrik Schwartke    <hendrik@os-t.de>
-  Ansis Atteka         <aatteka@nicira.com>
-  Dan Wendlandt        <dan@nicira.com>
-  Kyle Mestery         <kmestery@cisco.com>
-  Lincoln Myers        <lincoln_myers@yahoo.com>
-  Peter Robinson       <pbrobinson@gmail.com>
-  Benjamin Cama        <benoar@dolka.fr>
-  Duncan Rance         <libvirt@dunquino.com>
-  Peng Zhou            <ailvpeng25@gmail.com>
-  Li Zhang             <zhlcindy@linux.vnet.ibm.com>
-  Stef Walter          <stefw@gnome.org>
-  Christian Benvenuti  <benve@cisco.com>
-  Ilja Livenson        <ilja.livenson@gmail.com>
-  Stefan Bader         <stefan.bader@canonical.com>
-  MATSUDA Daiki        <matsudadik@intellilink.co.jp>
-  Jan Kiszka           <jan.kiszka@siemens.com>
-  Ryan Woodsmall       <rwoodsmall@gmail.com>
-=======
 Abel Míguez Rodríguez <amiguezr@pdi.ucm.es>
 Amit Shah <amit.shah@redhat.com>
 Andrew Puch <apuch@redhat.com>
@@ -536,7 +341,6 @@
 Zeeshan Ali (Khattak) <zeeshanak@gnome.org>
 liguang <lig.fnst@cn.fujitsu.com>
 Марк Коренберг <socketpair@gmail.com>
->>>>>>> c90d7567
 
 [....send patches to get your name here....]
 
