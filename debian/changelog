<<<<<<< HEAD
libvirt (1.2.9-10) unstable; urgency=medium

  * [f5e46fb] postinst: Use '--' for all adduser options
  * [a8fee3f] Don't validata filesystem target type.  Since 'virsh' validates
    XML this can lead to uneditable (but perfectly valid) configs.

 -- Guido Günther <agx@sigxcpu.org>  Tue, 07 Apr 2015 11:29:47 +0200

libvirt (1.2.9-9) unstable; urgency=medium

  * [4c14b83] qemu: Don't try to parse -help for new QEMU.
    Closes: #777138, #775773
    Thanks to Mathieu Malaterre for the debugging
  * [1addae5] Force capability refresh on upgrades. This makes sure we
    refresh the capabilities at least once when upgrading from Wheezy.
    (Closes: #731815)

 -- Guido Günther <agx@sigxcpu.org>  Fri, 06 Feb 2015 15:40:21 +0100

libvirt (1.2.9-8) unstable; urgency=medium

  * [885f33d] Fix CVE-2015-0236.
    Patches cherry-picked from upstream (Closes: #776065)

 -- Guido Günther <agx@sigxcpu.org>  Fri, 23 Jan 2015 19:01:40 +0100

libvirt (1.2.9-7) unstable; urgency=medium

  * [d7df883] CVE-2014-8131: Fix possible deadlock and segfault in
    qemuConnectGetAllDomainStats()
    (Closes: #773858)
  * [d0085e0] qemu: bulk stats: Fix logic in monitor handling
  * [b5e081c] CVE-2014-8135: storage: fix crash caused by no check return
    before set close
    (Closes: #773855)
  * [a5452de] CVE-2014-8136: qemu: migration: Unlock vm on failed ACL check in
    protocol v2 APIs
    (Closes: #773856)
  * [5aaafc9] qemu: Fix crash in tunnelled migration (Closes: #773503)
  * [87b3713] lxc: Fix crash when using interface type 'direct'
    Thanks to Bastian Blank for the patch (Closes: #769600)
  * [17807c0] Document surprises on CPU microcode updates (Closes: #773706)
  * [66a3ca6] Install lock drivers (Closes: #773706)
  * [f6ffda7] vbox: fix a bug in _machineStateInactive (Closes: #770202)

 -- Guido Günther <agx@sigxcpu.org>  Wed, 24 Dec 2014 10:33:31 +0100
=======
libvirt (1.2.14-2) experimental; urgency=medium

  * [51ba06c] Allow testsuite to output to stderr
    since we run the script with -x.

 -- Guido Günther <agx@sigxcpu.org>  Mon, 13 Apr 2015 13:17:19 +0200

libvirt (1.2.14-1) experimental; urgency=medium

  * [0a436be] New upstream version 1.2.14

 -- Guido Günther <agx@sigxcpu.org>  Fri, 03 Apr 2015 13:11:20 +0200

libvirt (1.2.14~rc2-1) experimental; urgency=medium

  * [46cb100] New upstream version 1.2.14-rc2
  * [e4fcc35] Bump symbol versions
  * [e55a86f] Rediff patches

 -- Guido Günther <agx@sigxcpu.org>  Wed, 01 Apr 2015 21:27:52 +0200

libvirt (1.2.13-1) experimental; urgency=medium

  * [5a5a046] New upstream version 1.2.13
  * [6c65940] Bump symbol versions
  * [5755363] Rediff patches
    This reverts commit 35a256363958bd452cafdfcadec9626b2ce6df45.

 -- Guido Günther <agx@sigxcpu.org>  Tue, 10 Mar 2015 00:01:52 +0100

libvirt (1.2.12-1) experimental; urgency=medium

  * [06f42f7] New upstream version 1.2.12
  * [26b55b3] Rediff patches

 -- Guido Günther <agx@sigxcpu.org>  Thu, 29 Jan 2015 11:02:21 +0100

libvirt (1.2.12~rc2-1) experimental; urgency=medium

  * [67f2b22] New upstream version 1.2.12~rc2
    (Closes: #776065)

 -- Guido Günther <agx@sigxcpu.org>  Sun, 25 Jan 2015 13:02:59 +0100

libvirt (1.2.12~rc1-1) experimental; urgency=medium

  * [994d31d] Bump standards version to 3.9.6
    no changes required
  * [7b59a26] New upstream version 1.2.12~rc1
  * [0a755e3] Dropped patches applied upstram.
        lxc-Don-t-crash-on-NULL-ifname_guest_actual.patch
        lxc-Move-setting-ifname_guest_actual-to-virLXCSetupI.patch
    Rediff remaining patches.
  * [9511acf] Document surprises on CPU microcode updates (Closes: #773706)
  * [3e325df] Install lock drivers (Closes: #773706)
  * [970de51] Bump symbol versions

 -- Guido Günther <agx@sigxcpu.org>  Thu, 22 Jan 2015 12:26:54 +0100

libvirt (1.2.11-1) experimental; urgency=medium

  * [1377d56] lxc: Fix crash when using interface type 'direct'
    (Closes: #769600) Thanks to Bastian Blank for the patch
  * [88f9426] Adjust gbp.conf for experimental
  * [0b196d9] New upstream version 1.2.11
  * [113b58b] Rediff patches

 -- Guido Günther <agx@sigxcpu.org>  Thu, 22 Jan 2015 10:29:41 +0100

libvirt (1.2.11~rc1-1) experimental; urgency=medium

  * [8c5ba09] Rediff patches.
    Dropped
         allow-libxl-to-find-default-path-to-pygrub.patch: fixed upstram
         CVE-2014-7823-dumpxml-security-....patch: fixed upstream
         util-Prepare-URI-formatting-for-libxml2-2.9.2.patch: fixed upstream
  * [bdb5692] Bump symbol versions

 -- Guido Günther <agx@sigxcpu.org>  Thu, 11 Dec 2014 08:15:24 +0100

libvirt (1.2.10-1) experimental; urgency=medium

  * [87bcfc8] New upstream version 1.2.10
  * [214d446] CVE-2014-7823: dumpxml: security hole with migratable flag
    (Closes: #769149)

 -- Guido Günther <agx@sigxcpu.org>  Wed, 12 Nov 2014 07:44:24 +0100

libvirt (1.2.10~rc2-1) experimental; urgency=medium

  * [7e3dbba] New upstream version 1.2.10~rc2
  * [a0832bc] Check if the directories exist before removing them. rmdir
    returns nonzero otherwise and this is more strict than just using || true.
    (Closes: #767672)

 -- Guido Günther <agx@sigxcpu.org>  Sun, 02 Nov 2014 12:10:23 +0100

libvirt (1.2.10~rc1-1) experimental; urgency=medium

  * Upload to experimental
  * [360da79] New upstream version 1.2.10-rc1
  * [aba073c] Rediff patches.
    Dropped Use-sensible-editor-...patch: Configurable now
    Dropped qemu-use-systemd-s-TerminateMachine-...patch: Applied upstream
  * [f739a80] Configure use of sensible-editor via ./configure
  * [4f5511b] Update symbols

 -- Guido Günther <agx@sigxcpu.org>  Thu, 30 Oct 2014 09:53:20 +0100
>>>>>>> 2cc6d66f

libvirt (1.2.9-6) unstable; urgency=medium

  * [9779548] Add a python build-dependency for the docs build
    (Closes: #770775)

 -- Guido Günther <agx@sigxcpu.org>  Sun, 23 Nov 2014 18:47:42 +0100

libvirt (1.2.9-5) unstable; urgency=medium

  [ Guido Günther ]
  * [5c47e64] Pre-Depend on init-system-helpers.
    Thanks to intrigeri and Bastien ROUCARIES (Closes: #769551, #766362)
  * [9aa75f7] util: Prepare URI formatting for libxml2 >= 2.9.2
    (Closes: #769653)

  [ Ian Campbell ]
  * [bfe835f] Specify "pygrub" by default for libxl backend guests.
    Using an absolute path prevents libxl from providing the correct
    default. (Closes: #770485)

 -- Guido Günther <agx@sigxcpu.org>  Sun, 23 Nov 2014 14:57:13 +0100

libvirt (1.2.9-4) unstable; urgency=medium

  * [4cdad47] Allow backported versions of dh-systemd
  * [fb4bf47] Add suggests to libvirt-daemon-system to libvirt-daemon
    (Closes: #767343)
  * [e4f03ca] Check if the directories exist before removing them
    rmdir returns nonzero otherwise and this is more strict than just using
    || true. (Closes: #767672)
  * [030fd97] CVE-2014-7823: dumpxml: security hole with migratable flag
    (Closes: #769149)

 -- Guido Günther <agx@sigxcpu.org>  Wed, 12 Nov 2014 08:11:17 +0100

libvirt (1.2.9-3) unstable; urgency=medium

  * [28dd361] Remove obsolete conffiles in libvirt-bin too. Depending on the
    upgrade path they can belong to either libvirt-bin or
    libvirt-daemon-system. (Closes: #764679)
  * [de9dcf9] Move polkit rule to /u/s/polkit-1/rules.d/
    since /e/polkit-1 is for admin changes (Closes: #764826)
  * [114d777] Remove unused python files. We split out libvirt-python ages
    ago.
  * [3a06d85] Add rules for older policy kit (as in jessie/sid).
    Thanks to Török Edwin, Wolodja Wentland and Michael Biebl
    (Closes: #765346)

 -- Guido Günther <agx@sigxcpu.org>  Tue, 14 Oct 2014 18:34:38 +0200

libvirt (1.2.9-2) unstable; urgency=medium

  * Upload to unstable

 -- Guido Günther <agx@sigxcpu.org>  Fri, 10 Oct 2014 21:13:17 +0200

libvirt (1.2.9-1) experimental; urgency=medium

  * [2d120a7] New upstream version 1.2.9
  * [0f86acd] Rediff patches

 -- Guido Günther <agx@sigxcpu.org>  Thu, 02 Oct 2014 07:24:28 +0200

libvirt (1.2.9~rc2-1) experimental; urgency=medium

  * [8707039] New upstream version 1.2.9~rc2
  * [79ae3d2] Rework patches.
    Dropped
        qemu-remove-capabilities.....patch: applied upstream
  * [c64dc81] qemu: use systemd's TerminateMachine to kill all processes
    (Closes: #761521)

 -- Guido Günther <agx@sigxcpu.org>  Tue, 30 Sep 2014 20:47:46 +0200

libvirt (1.2.9~rc1-1) experimental; urgency=medium

  * [063cc84] New upstream version 1.2.9~rc1
  * [42079a5] Rework patches.
    Dropped
        security/CVE-2014-3633-....patch: applied upstream
  * [d72bb99] Bump symbol versions
  * [7359fcb] Add simple smoke test using the test:///default driver
  * [da11813] Use polkit instead of socket permissions.  As before membership
    in the libvirt group gives r/w access to all VMs.
  * [98cdfca] Allow for libvirt's socket activation. Now that we're using
    polkit by default having the rw socket mode 0777 is fine.

 -- Guido Günther <agx@sigxcpu.org>  Sun, 28 Sep 2014 10:59:28 +0200

libvirt (1.2.8-3) unstable; urgency=medium

  * [9e3d695] Don't ship the socket activation file until we switched to
    polkit and we can therefore ignore socket permissions. (Closes: #762606)
  * [a32e72e,4eb67f4] Clean up capabilities and possibly empty dirs
    (Closes: #761131)

 -- Guido Günther <agx@sigxcpu.org>  Thu, 25 Sep 2014 12:08:51 +0200

libvirt (1.2.8-2) unstable; urgency=medium

  * [7b0894e] Debianize virtlockd unit file
  * [2c522fd] Tag Debian specific patches as such
  * [e1e734b] CVE-2014-3633: qemu: blkiotune: Use correct definition when
    looking up disk. Thanks to Peter Krempa (Closes: #762203)

 -- Guido Günther <agx@sigxcpu.org>  Tue, 23 Sep 2014 08:53:01 +0200

libvirt (1.2.8-1) experimental; urgency=medium

  * [e55688b] New upstream version 1.2.8
    (Closes: #760510)
  * [daa5c92] New upstream version 1.2.8~rc2
  * [7f85d5e] Bump symbol versions
  * [ea29953] Rediff patches.
    Drop patches appplied upstream:
        Don-t-fail-qemu-driver-intialization-if-we-can-t-det.patch
        Include-param.h-on-kFreeBSD.patch
        Make-uri-command-a-bit-more-prominent.patch
  * [4633967] Verify tarball signature

 -- Guido Günther <agx@sigxcpu.org>  Fri, 05 Sep 2014 19:56:50 +0200

libvirt (1.2.7-11) unstable; urgency=medium

  * [6534478] Check status in a systemd 208 compatible way
    systemd 204 returned 0 when trying to reload a not running service but
    208 changed behaviour. So use status instead of is-enabled.
    Thanks to Neutron Soutmun for his feedback (Closes: #758688)

 -- Guido Günther <agx@sigxcpu.org>  Sun, 24 Aug 2014 10:54:26 +0200

libvirt (1.2.7-10) unstable; urgency=medium

  * [d319f15] Only reexec virtlockd if enabled (Closes: #758688)

 -- Guido Günther <agx@sigxcpu.org>  Thu, 21 Aug 2014 16:34:36 +0200

libvirt (1.2.7-9) unstable; urgency=medium

  * [1c2c5ee] Don't let dh_systemd_start guess the package to act on
    (Closes: #758552)
  * [ab79901] Don't restart libvirt-guests when using systemd so it's
    consistent with sysvinit. We'd restart VMs on package upgrads otherwise.

 -- Guido Günther <agx@sigxcpu.org>  Tue, 19 Aug 2014 09:59:47 +0200

libvirt (1.2.7-8) unstable; urgency=medium

  * [d98aa3b] Fix wrong relation in preinst.
    Thanks to Laurent Bigonville (Closes: #758136)

 -- Guido Günther <agx@sigxcpu.org>  Thu, 14 Aug 2014 21:06:45 +0200

libvirt (1.2.7-7) unstable; urgency=medium

  * [42dbd16] Skip more linux specific stuff on kFreeBSD
  * [a2ff23f] Don't restart virtlockd on upgrade virtlockd must be reloaded so
    it reexecs itself. (Closes: #757453)
  * [4914adc] Use symlinks for upstream changelog.  This safes 1.9M per
    package
  * [3583f4b] Don't fail qemu driver intialization if we can't determine
    hugepage size.  Thanks to a lot to Jamie Heilman for testing it
    (Closes: #757609)
  * [3b23724] Make 'uri' command a bit more prominent. (Closes: #688778)
  * [63e7e51] Also stop libvirt-bin in libvirt-bin's preinst.
    When libvirt-daemon-system's preinst runs the new libvirt-bin might
    already be unpacked and therefore the libvirt-bin service file already
    gone. So additionally stop libvirt-bin in libvirt-bin's preinst.
    (Closes: #757952)

 -- Guido Günther <agx@sigxcpu.org>  Wed, 13 Aug 2014 21:50:07 +0200

libvirt (1.2.7-6) unstable; urgency=medium

  * [5e39138] Don't provide libvirt-bin via LSB headers.
    This avoids a conflict when /e/i/libvirt-bin and /e/i/libvirtd
    are around at the same time during dpkg's configure phase and
    both init scripts Provide: libvirt-bin.
    (Closes: #757330)

 -- Guido Günther <agx@sigxcpu.org>  Fri, 08 Aug 2014 17:58:36 +0200

libvirt (1.2.7-5) unstable; urgency=medium

  * [06d457c] Bump comparison version so this applies to current failed
    upgrades too.
  * [bdae16d] Remove another obsolete conffile (Closes: #757332)
  * [2f486c5] Don't try to stop libvirt-bin if it's already gone
    (Closes: #757407)
  * [a9643a0] Remove another obsolete conffile (Closes: #757332)

 -- Guido Günther <agx@sigxcpu.org>  Thu, 07 Aug 2014 23:21:39 +0200

libvirt (1.2.7-4) unstable; urgency=medium

  * [5e71896] Move networking configuration to libvirt-daemon-system too
  * [32eea48] Remove left over empty directory
  * [b3a2735] Also purge libvirt-bin.service on new installations.
    The old service file was in libvirt-bin so we need to remove it when
    libvirt-daemon-service is first installed (as we did before when
    the whole code was in the postinst).
    Thanks to Laurent Bigonville for the analysis (Closes: #757293)

 -- Guido Günther <agx@sigxcpu.org>  Thu, 07 Aug 2014 10:57:53 +0200

libvirt (1.2.7-3) unstable; urgency=medium

  * Upload to unstable
  * [f634d53] Don't try to install qemu configuration on kFreeBSD.
    QEMU support on kFreeBSD support is currently disabled due to test
    failures.

 -- Guido Günther <agx@sigxcpu.org>  Wed, 06 Aug 2014 20:28:05 +0200

libvirt (1.2.7-2) experimental; urgency=medium

  * [ebfec9b] Don't try to install lxc.conf on kFreeBSD.
    Another kFreeBSD build fix

 -- Guido Günther <agx@sigxcpu.org>  Mon, 04 Aug 2014 14:10:57 +0200

libvirt (1.2.7-1) experimental; urgency=medium

  * [65e69d3] New upstream version 1.2.7
  * [d615910] Don't try to install virt-login-shell on non-linux.
    It's LXC only. This fixes the build failure on kFreeBSD.

 -- Guido Günther <agx@sigxcpu.org>  Sun, 03 Aug 2014 19:20:26 +0200

libvirt (1.2.7~rc2-1) experimental; urgency=medium

  [ Guido Günther ]
  * [16575d9] New upstream version 1.2.7~rc2
  * [bc785a7] Drop left over libvirt-bin references.
    Fixes more leftovers of #730604.
  * [ca64c62] Rediff patches
  * [998e7d4] Update symbols file
  * [06cf7b4] Make sure libvirt-bin versioned dependencies are recent enough

  [ Laurent Bigonville ]
  * [daf46fe] Stop the daemon in the preinst script instead of the postinst
    one when renaming the .service file as it now contains the
   "Restart=on-failure" option and blindly killing the daemon is not working
   anymore.  This completes the fix for #730604

 -- Guido Günther <agx@sigxcpu.org>  Fri, 01 Aug 2014 10:52:57 +0200

libvirt (1.2.6-2) experimental; urgency=medium

  * [501afad] Update copyright information

 -- Guido Günther <agx@sigxcpu.org>  Tue, 29 Jul 2014 08:55:26 +0200

libvirt (1.2.6-1) experimental; urgency=medium

  [ Laurent Bigonville ]
  * [4c4977e,87fc2db] Rename libvirt-bin.service back to libvirtd.service
    and use symlink or Alias= instead. This is what upstream uses.
    (Closes: #730604)

  [ Guido Günther ]
  * Upload to experimental
  * [9321997] Drop build-dep on hal-dev too (Closes: #710195)
  * [899c1d3] New upstream version 1.2.5
  * [34d54b9] Refresh patches.
    Dropped, fixed upstream:
       LSN-2014-0003-Don-t-expand-entities-when-parsing-XML.patch
  * [12e5468] Update symbols file
  * [8ae2cf5] Depend on gnutls/gcrypt explicitly (Closes: #753121)
  * [8881fe5] Recommend iproute2 instead of iproute (Closes: #753713)
  * [ab710a4] New upstream version 1.2.6
  * [a23d7fc] Rediff patches
  * [e6c037b] Bump symbol versions
  * [7ca6a8a] Split out daemon configuration (Closes: #679074)
  * [60ec538] Cleanup old conffile (Closes: #748720)
  * [cc59dd4] Provide build and packager information (Closes: #753306)
  * [74baa7e] Use sensible-editor as fallback.
    Based on a patch by Dmitry Smirnov (Closes: #594444)

 -- Guido Günther <agx@sigxcpu.org>  Tue, 22 Jul 2014 22:33:51 +0200

libvirt (1.2.4-3) unstable; urgency=medium

  * [b0b7359] Don't pretend kFreeBSD supports linux only features.  So far we
    worked around missing kFreeBSD features by creating empty dirs this looks
    bad on the target systems and makes us maintain things in debian rules and
    *.install. Explicitly invoke dh_install in debian/rules instead.
    Closes: #747658

 -- Guido Günther <agx@sigxcpu.org>  Sat, 10 May 2014 22:23:06 +0200

libvirt (1.2.4-2) unstable; urgency=medium

  * [8bcbf97] Only linux has apparmor (Closes: #747565)
  * [0fa7624] Disable tests requiring filesystem attributes since they seem to
    fail on the buildd (Closes: #747565)

 -- Guido Günther <agx@sigxcpu.org>  Sat, 10 May 2014 15:38:57 +0200

libvirt (1.2.4-1) unstable; urgency=medium

  * [b38846c] New upstream version 1.2.4
  * [f8d48c5] Drop.
        tests-Only-use-privileged-mode-if-Qemu-user-and-grou.patch
    applied upstream
  * [8388a28] Disable hal on all architectures (Closes: #710195)
  * [726b0bb] LSN-2014-0003: Don't expand entities when parsing XML

 -- Guido Günther <agx@sigxcpu.org>  Mon, 05 May 2014 10:59:18 +0200

libvirt (1.2.4~rc2-1) experimental; urgency=medium

  * [1190eb8] New upstream version 1.2.4~rc2
  * [382f71a] Bump symbol versions
  * [278d3b6] Rebase patches.
    Dropped
        libvirt-guests-avoid-bashism.patch
        tests-Don-t-crash-when-creating-the-config-object-fa.patch
    fixed upstream
    Modified:
        tests-Only-use-privileged-mode-if-Qemu-user-and-grou.patch
    to better suite upstream.
  * [057fc1d] Add more build-deps so we can run more test during "make check"
  * [7f310c8] More verbose test output
  * [5be4d5e] Include bug-presubj to request some more data on bug reports.
  * [6bd3b3e] Stab at a build fix for kFreeBSD

 -- Guido Günther <agx@sigxcpu.org>  Sat, 03 May 2014 14:08:24 +0200

libvirt (1.2.3-1) experimental; urgency=medium

  * [aa5cd19] /etc/init.d/libvirt-guests: source /lib/lsb/init-function.
    This make sure we redirect calls to systemctl correctly
    Thanks to Laurent Bigonville (Closes: #739082)
  * [9be0bf9] Remove old restart handling code from postinst.
    This brings the dh_installinit calls in line with the dh_systemd_start
    calls.
    Thanks to Laurent Bigonville (Closes: #739096)
  * [9c408f9] New upstream version 1.2.2. Fixes CVE-2013-6456
    (Closes: #741276, #732394)
  * [e2f0077] Bump symbols versions
  * [c7bf776] Update patches.
    Dropped
      xen-fix-parsing-xend-http-response.patch - applied upstream
  * [cca8c1e] New upstream version 1.2.3
  * [11ad777] New patch Skip-vircgrouptest.patch.
    Skip vircgrouptest since the sys emulating code isn't complete and fails
    in our /sys free chroot.
  * [448ab8c] Build-depend on libsystemd-daemon-dev on linux
  * [66f2a93] Refresh patches
  * [3038786] Fix test failures
  * [bbed2fd] Depend on libattr1-dev for selinux tests
  * [659fc63] Bump symbol versions
  * [618b64f] Adjust systemd installation to upstream changes
  * [1850e36] Bump standards version
  * [e934847] libvirt-guests: avoid bashism

 -- Guido Günther <agx@sigxcpu.org>  Mon, 07 Apr 2014 12:15:02 +0200

libvirt (1.2.1-2) unstable; urgency=medium

  * [e936a7e] Document libvirt user capabilities
  * [94096c9] xen: fix parsing xend http response.  This unbreaks xen on
    wheezy.
    Thanks to Jim Fehlig
  * [fb06860] Install virt-aa-helper for apparmor

 -- Guido Günther <agx@sigxcpu.org>  Wed, 29 Jan 2014 07:42:22 +0100

libvirt (1.2.1-1) unstable; urgency=medium

  * Upload to unstable
  * [22e83d7] New upstream version 1.2.1.
    Fixes CVE-2014-0028, CVE-2014-1447, CVE-2013-6457
    (Closes: #735676)

 -- Guido Günther <agx@sigxcpu.org>  Fri, 17 Jan 2014 06:16:29 +0100

libvirt (1.2.1~rc2-1) experimental; urgency=medium

  * [e559e92] libvirt-bin.init: Fix typo in path when checking for systemd
  * [fef0f8f] New upstream version 1.2.1~rc2
  * [caf3c45] Rediff patches

 -- Guido Günther <agx@sigxcpu.org>  Tue, 14 Jan 2014 11:21:55 +0100

libvirt (1.2.1~rc1-1) experimental; urgency=medium

  [ Laurent Bigonville ]
  * [f6b0feb] Pass --with-selinux-mount=/sys/fs/selinux to ./configure.
    The buildd are not running selinux and this make the auto-detection code
    defaults to /selinux which is actually not existing anymore in sid.
    This complete the fix for SELinux support.

  [ Guido Günther ]
  * Upload to experimental
  * [20d9129] Enable parallel build support.
    Thanks to Felix Geyer for pointing this out
  * [0d0590e] New upstream version 1.2.1~rc1. Fixes CVE-2013-6458
    (Closes: #734556)
  * [a3f978b] Bump symbol versions
  * [0a6a276] Rediff patches.
    Dropped (fixed upstream):
      security-fix-crash-in-lxcDomainGetMemoryParameters.patch
      security-fix-crash-in-lxcDomainSetMemoryParameters.patch
  * [3061b11] Build with apparmor support.
    Note that this isn't enough to run with apparmor support since the
    profiles will need more work but it makes testing this a lot simpler.
    This is heavily based on a patch by Felix Geyer.
    See: #725144

 -- Guido Günther <agx@sigxcpu.org>  Thu, 09 Jan 2014 08:23:57 +0100

libvirt (1.2.0-2) unstable; urgency=medium

  [ Guido Günther ]
  * [949fae6] Suggest systemd since it improves thinks like e.g. cgroup
    handling
  * [96f9aae] Make mounted cgroups configurable via /etc/default/libvirt-bin
    and check for memory cgroup on kernel command line. (Closes: #732666)
  * [ce356fe] Really remove "memory" from default mount list. Thanks to phep
    <phep-lists@teletopie.net>

  [ Laurent Bigonville ]
  * [13052e4] Enable selinux driver (Closes: #688179)
  * [a00df46] Switch LSB dependencies to avahi-daemon since only the later
    exists as native systemd service. (Closes: #731612)

 -- Guido Günther <agx@sigxcpu.org>  Wed, 01 Jan 2014 20:24:37 +0100

libvirt (1.2.0-1) unstable; urgency=medium

  * Upload to unstable
  * [230609e] Depend on kmod instead of module-init-tools (Closes: #731451)
  * [affb1ce] New upstream version 1.2.0
  * [e9de7b2] Fix crashes in lxcDomain{S,G}etMemoryParameters.
    This fixes CVE-2013-6436

 -- Guido Günther <agx@sigxcpu.org>  Wed, 18 Dec 2013 08:18:48 +0100

libvirt (1.2.0~rc2-1) experimental; urgency=low

  * [8bfdc7f] New upstream version 1.2.0~rc2
  * [56d17d0] Bump symbol versions
  * [288778f] Drop atomic-pthread-link-fix.  Fixed upstream.
  * [c8151f5] Rediff patches
  * [dd5ae42] Drop python-libvirt.  Python bindings were split out of
    libvirt's git into libvirt-python.
  * [bafc3d6] Install API files into dev package.  These are needed by the
    python bindings

 -- Guido Günther <agx@sigxcpu.org>  Mon, 02 Dec 2013 21:31:31 +0100

libvirt (1.1.4-2) unstable; urgency=low

  * [78cadf5] Rados storage backend needs --with-storage-rbd not
    --with-storage-rados
  * [a384975] Explicitly disable phyp support so we can enable libssh2 uri
    support.
  * [9d8f3c5] Check correct dirs for existence (Closes: #729331)
  * [1ede11d] Document new cgroup rrequirements (Closes: #707201)
  * Acknowledge NMU, Thanks Julien Cristau (Closes: #730345)

 -- Guido Günther <agx@sigxcpu.org>  Sun, 01 Dec 2013 19:56:25 +0100

libvirt (1.1.4-1.1) unstable; urgency=high

  * Non-maintainer upload.
  * Fix linking when using pthread atomic ops, such as on armel.
  * Disable silent build rules.

 -- Julien Cristau <jcristau@debian.org>  Sun, 24 Nov 2013 12:27:18 +0100

libvirt (1.1.4-1) unstable; urgency=low

  * Upload to unstable
  * [54c6758] New upstream version 1.1.4

 -- Guido Günther <agx@sigxcpu.org>  Mon, 04 Nov 2013 07:05:45 +0100

libvirt (1.1.4~rc2-1) experimental; urgency=low

  * [b56f727] Add option to mount cgroups during daemon start.  The init
    script can mount each control group to a different mount point during
    prior to starting libvirt bin. This allows running qemu and lxc guests
    together without using systemd.
    Thanks to Manuel VIVES (Closes: #725261)
  * [e044f56] New upstream version 1.1.4~rc2 (Closes: #727101)
  * [d046906] Update symbols file
  * [6a8cd2d] Update patches
  * [ac24680] Lower policykit-1 build-dep since CVE-2013-4288 was fixed in
    unstable by patching policykit instead of moving the new upstream version
    from unstable.

 -- Guido Günther <agx@sigxcpu.org>  Sun, 03 Nov 2013 11:44:18 +0100

libvirt (1.1.3-2) experimental; urgency=low

  * [63167cd] Enable libxl (Closes: #698093)
  * [c7747b0] Enable rados block device support
  * [6aa2998] Build against fuse for lxc fuse support
  * [a2a1a74] Don't fail chmod/chdir if a file doesn't exist.  We don't use -f
    since we want to detect other errors (ro filesystem, etc.)
    (Closes: #726203)

 -- Guido Günther <agx@sigxcpu.org>  Mon, 14 Oct 2013 12:22:13 +0200

libvirt (1.1.3-1) experimental; urgency=low

  * [6ec841f] New upstream version 1.1.3
  * [3721380] Drop Add-check-aclperms.pl.patch applied upstream
  * [acc5263] Refresh patches

 -- Guido Günther <agx@sigxcpu.org>  Tue, 01 Oct 2013 13:22:11 +0200

libvirt (1.1.3~rc1-1) experimental; urgency=low

  * [1894ff0] Use libvirt-qemu as group for qemu-kvm related directories since
    this is the group we run the process with.
  * [adf14d0] Make sure qemu guest agent related directories are
    readable/writeable by the kvm process (Closes: #717406)
  * [b7c1b69] Explicitly enable sheepdog support we already set the configure
    params but didn't pass them on. Sheepdog support was enabled anyway due to
    ./configure autoprobing.
  * [85436a4] No need for gawk.  Awk isn't used in libvirt anymore and
    virt-pki-validate can cope with mawk. (Closes: #703380)
  * [20cacff] New upstream version 1.1.3~rc1
  * [fe3ccca] Drop patches fixed upstream.
        Fix-cgroups-when-all-are-mounted-on-sys-fs-cgroup.patch
        Fix-launching-of-VMs-on-when-only-logind-part-of-sys.patch
        Fix-make-check-not-finding-finding-the-libvirtd-lens.patch
        Parse-AM_LDFLAGS-to-driver-modules-too.patch
        virFileNBDDeviceAssociate-Avoid-use-of-uninitialized.patch
  * [da60777] Rediff patches
  * [d5e311a] Update symbols file
  * [634a67a] Depend on newer polkit. We want a pkcheck that supports the uid
    arg to address CVE-2013-4311
  * [7c5e09d] Add check-aclperms.pl missing from the dist tarball

 -- Guido Günther <agx@sigxcpu.org>  Thu, 26 Sep 2013 14:08:44 +0200

libvirt (1.1.2-3) unstable; urgency=low

  * [d7b6d7a] Cherry-pick cgroup related fixes from upstream trunk.
    (a48838ad2e36c124229b6faaf6e24284810e3802 and
    f0b6d8d472de3c1bf3ade24e07df7c6d02075b77).
    Thanks to Laurent Biognville for chasing this and Daniel P. Berrange for
    the actual fixes.
    (Closes: #721979)

 -- Guido Günther <agx@sigxcpu.org>  Thu, 12 Sep 2013 16:15:31 +0200

libvirt (1.1.2-2) unstable; urgency=low

  * [f5f3818] virFileNBDDeviceAssociate: Avoid use of uninitialized variable.
    This fixes CVE-2013-4297.
    Thanks to Michal Privoznik

 -- Guido Günther <agx@sigxcpu.org>  Mon, 09 Sep 2013 09:22:20 +0200

libvirt (1.1.2-1) unstable; urgency=low

  * [1fb0a76] Parse AM_LDFLAGS to driver modules too got get a RO got
    Thanks again lintian and lintian-maintainers!
  * [921150d] Bump standards version to 0.9.4
  * [7b8d517] New upstream version 1.1.2

 -- Guido Günther <agx@sigxcpu.org>  Mon, 02 Sep 2013 10:04:33 +0200

libvirt (1.1.2~rc2-1) experimental; urgency=low

  * [4db5aa3] Remove unneeded systemd targets.
    While it's nice to have them upstream for backward compat we can drop
    them in Debian already.
  * [b4a9eaf] New upstream version 1.1.2~rc2 (Closes: #721325)

 -- Guido Günther <agx@sigxcpu.org>  Fri, 30 Aug 2013 17:46:54 +0200

libvirt (1.1.2~rc1-1) experimental; urgency=low

  * [a3b140a] New upstream version 1.1.2~rc1 (Closes: #719533)
  * [6c162e3] Update patches:
    Drop virGetGroupList-always-include-the-primary-group.patch applied
    upstream.
  * [e6c12ec] Update symbols
  * [a3548ee] Drop versioned libaudit-dev dependency (Closes: #721172)
  * [1562bb3] Fix "make check" not finding finding the libvirtd lense

 -- Guido Günther <agx@sigxcpu.org>  Thu, 29 Aug 2013 20:22:10 +0200

libvirt (1.1.1-1) unstable; urgency=low

  * [58c2a29] New upstream version 1.1.1 (Closes: #15510, #715320)
  * [0a06224] Move directory creation form dh_auto_build to dh_auto_install
    since this isn't part of the building but the installing process.
  * [a1c747a] Update symbols
  * [90a1881] Update patches.
    Dropped patches fixed upstream
        CVE-2013-4153-qemu-Fix-double-free-of-returned-JSON-.patch
        CVE-2013-4154-qemu-Prevent-crash-of-libvirtd-without.patch
        Create-directory-for-lease-files-if-it-s-missing.patch
        Fix-crash-when-multiple-event-callbacks-were-registe.patch
  * [1308542] virGetGroupList: always include the primary group
    otherwise we're lacking the group to access /dev/kvm

 -- Guido Günther <agx@sigxcpu.org>  Mon, 05 Aug 2013 11:31:05 +0200

libvirt (1.1.0-4) unstable; urgency=low

  * [22913a0] Skip tests on all architectures except for i386 and amd64 as we
    did with cdbs
  * [23a28f2] CVE-2013-4153: qemu: Fix double free of returned JSON array in
    qemuAgentGetVCPUs() Thanks to Peter Krempa (Closes: #717354)
  * [85b5fda] CVE-2013-4154: qemu: Prevent crash of libvirtd without guest
    agent configuration.  Thanks to Alex Jia (Closes: #717355)

 -- Guido Günther <agx@sigxcpu.org>  Sat, 20 Jul 2013 09:58:29 +0200

libvirt (1.1.0-3) unstable; urgency=low

  * [3a2a899] Create directory for lease files if it's missing
    (Closes: #715200)
  * [000df64] Don't assume EXAMPLES_DIR exists as seen on the autobuilders
    (Closes: #717059)
  * [8369f65] Fix crash when multiple event callbacks were registered.
    CVE-2013-2230. Thanks to Ján Tomko (Closes: #715559)

 -- Guido Günther <agx@sigxcpu.org>  Tue, 16 Jul 2013 16:03:40 +0200

libvirt (1.1.0-2) unstable; urgency=low

  * [ac2fb88] Create /var/lib/libvirt/qemu/channel/target (Closes: #712179)
  * [54deab3] Switch to dh
  * [642e1f9] Set LD_PRELOAD empty (Closes: #714515)

 -- Guido Günther <agx@sigxcpu.org>  Tue, 09 Jul 2013 15:51:16 +0200

libvirt (1.1.0-1) unstable; urgency=low

  [ Guido Günther ]
  * [f0c8ed9] Remove now unused DM-Upload-Allowed
  * [aff716e] Depend on newer libnetcf1 that has a proper symbols file so we
    can drop the explicit libnetcf1 dependency in libvirt-bin
    (Closes: #712073)
  * [985164b] New upstream version 1.1.0. Addresses CVE-2013-2218.
    (Closes: #714699)
  * [390c5bd] Update symbols file
  * [9854fa9] Rebase patches
  * [9f9bb30] Move renaming of the service files prior to the dh_systemd_*
    helpers so they pick up the right service name.

  [ Michael Stapelberg ]
  * [5978fc0] switch to dh-systemd for proper systemd maintscripts
    (Closes: #714197)

 -- Guido Günther <agx@sigxcpu.org>  Tue, 02 Jul 2013 22:40:05 +0200

libvirt (1.0.6-1) unstable; urgency=low

  * [d233204] Make sure qemu.conf isn't world readable by default
    since the user might add passwords to it. (Closes: #710537)
  * [3a2c75c] New upstream version 1.0.6
  * [792d607] Update symbols
  * [7921e44] Update patches:
     Changed patches.
        Debianize-libvirt-guests.patch adjuste to upstream changes
     Dropped patches (applied upstream):
        Add-sanitytest.py.patch
        Fixup-rpcgen-code-on-kFreeBSD-too.patch
        Make-detect_scsi_host_caps-a-function-on-all-archite.patch
        daemon-fix-leak-after-listing-all-volumes.patch
        virInitctlRequest-Don-t-hardcode-384-bytes-size.patch
        virthreadpthread-don-t-try-to-cast-pthread_t-to-void.patch

 -- Guido Günther <agx@sigxcpu.org>  Thu, 06 Jun 2013 15:27:52 +0200

libvirt (1.0.5-3) unstable; urgency=low

  * Upload to unstable (Closes: #709216, #705205)
  * [037b674] daemon: fix leak after listing all volumes.
    Thanks to Ján Tomko (Closes: #708647)

 -- Guido Günther <agx@sigxcpu.org>  Wed, 29 May 2013 11:10:18 +0200

libvirt (1.0.5-2) experimental; urgency=low

  * [3686504] virInitctlRequest: Don't hardcode 384 bytes size
    another kFreeBSD build fix
  * [b47d706] Disable xen and vbox on all non-linux platforms
  * [031648a] Fixup rpcgen code on kFreeBSD too
  * [5154850] Make detect_scsi_host_caps a function on all architectures.
    Another kFreeBSD build fix

 -- Guido Günther <agx@sigxcpu.org>  Fri, 03 May 2013 10:42:38 +0200

libvirt (1.0.5-1) experimental; urgency=low

  * [c90d756] New upstream version 1.0.5
    Fixes a kFreeBSD build failure
  * [910e185] virthreadpthread: don't try to cast pthread_t to void*
    Fixes another build failure on kFreeBSD
  * [3f914e6] Add back sanitytest.py that got lost in the upstream tarball

 -- Guido Günther <agx@sigxcpu.org>  Thu, 02 May 2013 21:34:32 +0200

libvirt (1.0.5~rc1-1) experimental; urgency=low

  * [c2302f5] Dont' fail with aug-tools installed.
    Thanks; Manuel VIVES (Closes: #705528)
  * [60e9fd4] New upstream version 1.0.5~rc1
  * [2625e81] Update patches. Dropped.
        Add-sanitytest.py.patch
    applied upstream.
  * [f16f97d] Don't ship files for static linking
  * [77362d6] Update symbols

 -- Guido Günther <agx@sigxcpu.org>  Tue, 30 Apr 2013 15:35:01 +0200

libvirt (1.0.4-1) experimental; urgency=low

  * [ddd8c30] lxc: Init activeUsbHostdevs (Closes: #700267)
  * [95adca0] New upstream version 1.0.4
  * [237a6ca] Update symbols file

 -- Guido Günther <agx@sigxcpu.org>  Mon, 01 Apr 2013 14:25:22 +0200

libvirt (1.0.3-1) experimental; urgency=low

  * [38c4d9a] New upstream version 1.0.3
  * [4fa2cf2] Update patches.
    Dropped (fixed upstream)
        - Hook-log-the-exit-status-of-the-hook-not-256.patch
  * [ab5c109] Add sanitytest.py missing from the upstream tarball
  * [524cdb1] Properly remove libvirt-qemu group and user.
    Thanks to Adam D.  Barratt for noticing
  * [5dbabe0] Use "getent passwd" instead of the non existing "getent user"
    Thanks again to Adam D. Barratt
  * [f59b09c] Only add libvirt-qemu user to libvirt-qemu group once when the
    group gets created

 -- Guido Günther <agx@sigxcpu.org>  Fri, 08 Mar 2013 19:07:33 +0100

libvirt (1.0.3~rc2-1) experimental; urgency=low

  * [9afb984] Enable systemd services
  * [623674a] New upstream version 1.0.3~rc2
  * [e0bccfc] Update symbols
  * [7414d07] Refresh patches.
    Drop
        Fix-missing-error-constants-in-libvirt-python-module.patch
        complete-virterror-virerror-name-change.patch
    fixed upstream.
  * [bae2f7b] Hook log the exit status of the hook not 256
    (Closes: #701570)

 -- Guido Günther <agx@sigxcpu.org>  Fri, 01 Mar 2013 16:54:48 +0100

libvirt (1.0.2-3) experimental; urgency=low

  * [6270001] CVE-2013-1766: Use libvirt-qemu as group to run qemu/kvm
    instances.  This makes sure we don't chown files to groups possibly used
    by other programs. (Closes: #701649)

 -- Guido Günther <agx@sigxcpu.org>  Tue, 26 Feb 2013 09:32:59 +0100

libvirt (1.0.2-2) experimental; urgency=low

  * [7e3ee2f] Cherry-pick upstream fixes for Python bindings (Closes: #700077)

 -- Guido Günther <agx@sigxcpu.org>  Fri, 08 Feb 2013 14:04:08 +0100

libvirt (1.0.2-1) experimental; urgency=low

  * [7adf6b4] New upstream version 1.0.2
  * [1156772] Drop Don-t-fail-the-build-without-libcurl-and-esx.patch
    applied upstream
  * [5d66d5a] Rediff patches

 -- Guido Günther <agx@sigxcpu.org>  Wed, 30 Jan 2013 21:06:02 +0100

libvirt (1.0.2~rc1-1) experimental; urgency=low

  * [5ce607c] Make python-libvirt depend on the exact same libvirt0 version
    (Closes: #697852)
  * [9335bdd] New upstream version 1.0.2~rc1
  * [8af24a9] Dropped patch
       Define-SANLK_INQ_WAIT-if-missing-in-headers.patch - fixed upstream
  * [be521af] Update symbols
  * [47dbf6b] New patch Don-t-fail-the-build-without-libcurl-and-esx.patch
  * [9e52c7b] Install libvirt-lxc.so

 -- Guido Günther <agx@sigxcpu.org>  Mon, 28 Jan 2013 08:55:36 +0100

libvirt (1.0.1-4) experimental; urgency=low

  * [753d41c] Add epoch to libnetcf1 dependency (Closes: #697457)

 -- Guido Günther <agx@sigxcpu.org>  Mon, 07 Jan 2013 15:59:51 +0100

libvirt (1.0.1-3) experimental; urgency=low

  * [11f91ea] Make sure we build against sid's libaudit since libaudit0 and
    libaudit1 aren't coinstallable (see #697459).

 -- Guido Günther <agx@sigxcpu.org>  Sat, 05 Jan 2013 17:04:51 +0100

libvirt (1.0.1-2) experimental; urgency=low

  * [0019ff9] Pass WITH_AUDIT to configure (Closes: #688177)
  * [faf7972] Add epoch to libnetcf build dependency since both the usuable
    and unusable verion carry an epoch now (Closes: #697303)

 -- Guido Günther <agx@sigxcpu.org>  Thu, 03 Jan 2013 22:36:56 +0100

libvirt (1.0.1-1) experimental; urgency=low

  * [e722456] New upstream version 1.0.1
  * [dccead7] Update patches
  * [1384de7] Dropped patches.
      * Define-SANLK_INQ_WAIT-if-missing-in-headers.patch - fixed upstream

 -- Guido Günther <agx@sigxcpu.org>  Sun, 23 Dec 2012 12:28:01 +0100

libvirt (1.0.1~rc1-1) experimental; urgency=low

  * [dca42fb] Rely on DBus activation for hal (Closes: #694020)
  * [cbb8fd5] Disable firewalld since this would make us hard depend on DBus
  * [751c235] New upstream version 1.0.1~rc1
  * [f672206] Update patches
  * [a6fae3d] Define SANLK_INQ_WAIT if missing in headers
  * [50956c7] libvirt-guests init script moved
    for better systemd integration
  * [a05c9c7] Update symbols

 -- Guido Günther <agx@sigxcpu.org>  Thu, 13 Dec 2012 18:54:12 +0100

libvirt (1.0.0-1) experimental; urgency=low

  * [f5c8dae] New upstream version 1.0.0

 -- Guido Günther <agx@sigxcpu.org>  Tue, 06 Nov 2012 20:59:48 +0100

libvirt (1.0.0~rc3-1) experimental; urgency=low

  * [d3d06ad] New upstream version 1.0.0~rc3
  * [610ff5d] Drop Create-temporary-dir-for-socket.patch, applied upstream.

 -- Guido Günther <agx@sigxcpu.org>  Thu, 01 Nov 2012 21:59:41 +0100

libvirt (1.0.0~rc2-3) experimental; urgency=low

  * [55ec399] Don't try to configure systemtap support on architectures
    lacking support for it.

 -- Guido Günther <agx@sigxcpu.org>  Tue, 30 Oct 2012 13:28:50 +0100

libvirt (1.0.0~rc2-2) experimental; urgency=low

  * [a2dd93d] Adjust systemtap build-dependency to architectures that actually
    have it.

 -- Guido Günther <agx@sigxcpu.org>  Tue, 30 Oct 2012 07:21:19 +0100

libvirt (1.0.0~rc2-1) experimental; urgency=low

  * [2b79e3d] New upstream version 1.0.0~rc2
  * [79d2200] Add empty systemtap dir so dh_install doesn't fail on kFreeBSD
  * [e68850a] Create temporary dir for socket to avoid ENAMETOOLONG

 -- Guido Günther <agx@sigxcpu.org>  Mon, 29 Oct 2012 10:55:22 +0100

libvirt (1.0.0~rc1-1) experimental; urgency=low

  * [51182d6] New upstream version 1.0.0~rc1
  * [a8b162b] Refresh patches.
    Fixed upstream:
        * Properly-parse-unsigned-long-long.patch
        * storage-lvm-Don-t-overwrite-lvcreate-errors.patch
        * storage-lvm-lvcreate-fails-with-allocation-0-don-t-d.patch
  * [418be04] Update symbols
  * [f3fdef3] Install systemtap tapsets on Linux
  * [e18098f] Build require a netcf linked against libnl-3-dev
  * [8acbd16] Adjust to changed policy file names

 -- Guido Günther <agx@sigxcpu.org>  Sun, 28 Oct 2012 17:13:08 +0100

libvirt (0.10.2-4) experimental; urgency=low

  * [cb74dfd] Properly parse (unsigned) long long in the python bindings to
    fix those on platforms where sizeof(long) != sizeof(long long).
    This fixes virt-install's '--location='.

 -- Guido Günther <agx@sigxcpu.org>  Sat, 13 Oct 2012 10:31:21 +0200

libvirt (0.10.2-3) experimental; urgency=low

  * [ce15a08] Build against libnl-3 on Linux systems (Closes: #688167)
  * [19ec20b] Depend on a libnetcf1 that's build against libnl3 to avoid
    pulling in libnl1 symbols.

 -- Guido Günther <agx@sigxcpu.org>  Tue, 09 Oct 2012 20:30:51 +0200

libvirt (0.10.2-2) experimental; urgency=low

  * [20830ab] Mark sheepdog as linux-any since it's not available on kFreeBSD
  * [be7423c] Allow xen toolstack to find it's binaries. 
    Thanks to George Dunlap for the patch. (Closes: #685749)

 -- Guido Günther <agx@sigxcpu.org>  Tue, 02 Oct 2012 19:20:17 +0200

libvirt (0.10.2-1) experimental; urgency=low

  * [40e1704] Enable auditing on linux-any.
    Thanks to Laurent Bigonville for testing. (Closes: 688177)
  * [8d56723] New upstream version 0.10.2
  * [312d8e6] Update symbols

 -- Guido Günther <agx@sigxcpu.org>  Thu, 27 Sep 2012 16:25:26 +0200

libvirt (0.10.1-2) experimental; urgency=low

  * [cd7e695] Recommend pm-utils used for host power management.
  * [2f928f7] Add missing "-d" to libvirt-bin's restart option otherwise
    daemon restarts will just hang. Thanks to Laurent Bigonville.
    (Closes: #688146)

 -- Guido Günther <agx@sigxcpu.org>  Wed, 19 Sep 2012 22:32:34 +0200

libvirt (0.10.1-1) experimental; urgency=low

  * [aa3d87e] New upstream version 0.10.1
  * [39ae471] Drop Revert-security-Add-DAC-to-security_drivers.patch: fixed
    upstream.
  * [b531061] Update symbol file
  * [8d4f9dc] Enable sheepdog support

 -- Guido Günther <agx@sigxcpu.org>  Thu, 06 Sep 2012 13:06:02 +0200

libvirt (1.0.0-2) unstable; urgency=low

  * Upload to unstable
  * [dca42fb] Rely on DBus activation for hal (Closes: #694020)
  * [cbb8fd5] Disable firewalld since this would make us hard depend on DBus

 -- Guido Günther <agx@sigxcpu.org>  Mon, 26 Nov 2012 22:10:17 +0100

libvirt (0.10.0-1) experimental; urgency=low

  * [b3ae724] New upstream version 0.10.0
  * [19618d9] Update symbols file
  * Dropped patches, fixed upstream:
        * security/CVE-2012-3445.patch
        * virsh-Initialize-library-before-calling-virResetLast.patch 
        * Don-t-require-gawk-for-a-simple-print-expression.patch
  * [2a5d5b7] Revert "security: Add DAC to security_drivers" to allow guest
    start. Thanks to Peter Krempa and Marcelo Cerri for tracking this down.

 -- Guido Günther <agx@sigxcpu.org>  Thu, 30 Aug 2012 09:27:43 +0200

libvirt (0.9.13-1) experimental; urgency=low

  * [6cf501c] New upstream version 0.9.13
  * [8ff7077] Fix CVE-2012-3445 with upstream commit
    6039a2cb49c8af4c68460d2faf365a7e1c686c7b. (Closes: #683483)

 -- Guido Günther <agx@sigxcpu.org>  Wed, 01 Aug 2012 13:14:30 +0200

libvirt (0.9.13~rc2-1) experimental; urgency=low

  * [505f873] New upstream version 0.9.13~rc2
  * [bd1c1e0] Rebase patches

 -- Guido Günther <agx@sigxcpu.org>  Fri, 29 Jun 2012 11:23:54 +0200

libvirt (0.9.13~rc1-2) experimental; urgency=low

  * [628a05a] Add empty systemd dir on kFreeBSD to make dh_install pass
  * [e5b4fbf] Remove -d from libvirtd_opts
    so we can use the same options in the systemd unit file without having
    to fork there too.

 -- Guido Günther <agx@sigxcpu.org>  Thu, 28 Jun 2012 11:30:29 +0200

libvirt (0.9.13~rc1-1) experimental; urgency=low

  * [9deae39] New upstream version 0.9.13~rc1
  * [487acd7] Drop Include-stdint.h-for-uint32_t.patch fixed upstream
  * [ab7be10] Drop Only-check-for-cluster-fs-if-we-re-using-a-filesyste.patch
    applied upstream
  * [385bac4] Rebase remaining patches
  * [cb0d1f7] Update symbol versions
  * [c2bd465] Remove *.la files generated for dynamically loaded modules
  * [e4714b7] Add sanlock support.
    Thanks to David Weber (Closes: #676345)
  * [5f715ed] Install systemd init scripts on Linux

 -- Guido Günther <agx@sigxcpu.org>  Tue, 26 Jun 2012 15:29:27 +0200

libvirt (0.9.12-5) unstable; urgency=high

  * Setting urgency to high since it's a security only fix
  * [c0f4995] New patch security-Fix-libvirtd-crash-possibility.patch.
    Fix libvirtd crash possibility (CVE-2012-4423)
    Thanks to Martin Kletzander (Closes: #687598)

 -- Guido Günther <agx@sigxcpu.org>  Fri, 14 Sep 2012 22:35:08 +0200

libvirt (0.9.12-4) unstable; urgency=low

  * [80ac2a6] Fix CVE-2012-3445 with upstream commit
    6039a2cb49c8af4c68460d2faf365a7e1c686c7b (Closes: #683483)

 -- Guido Günther <agx@sigxcpu.org>  Wed, 01 Aug 2012 21:12:13 +0200


libvirt (0.9.12-3) unstable; urgency=low

  * [6b610b6] Include stdint.h for uint32_t to fix the build on kFreeBSD

 -- Guido Günther <agx@sigxcpu.org>  Wed, 20 Jun 2012 08:24:38 +0200

libvirt (0.9.12-2) unstable; urgency=medium

  * Upload to unstable to fix CVE-2012-2693. Bumping urgency to medium.
    (Closes: #677496)
  * [9515e28] Only check for cluster fs if we're using a filesystem
    (Closes: #676328)
  * [202939f] Reduce udevadm settle timeout to 10 seconds
    (Closes: #663931)

 -- Guido Günther <agx@sigxcpu.org>  Thu, 14 Jun 2012 19:37:42 +0200

libvirt (0.9.12-1) experimental; urgency=low

  * [75e280b] New upstream version 0.9.12

 -- Guido Günther <agx@sigxcpu.org>  Tue, 15 May 2012 14:31:26 +0200

libvirt (0.9.12~rc2-1) experimental; urgency=low

  * [721a2d8] New upstream version 0.9.12~rc2
  * [a469ff6] Update symbols
  * [a483028] Daemon tests changed so update the patches
  * [fbd9c12] Drop virURIParse-don-t-forget-to-copy-the-user-part applied
    upstream
  * [00931ed] Update gbp.conf for experimental

 -- Guido Günther <agx@sigxcpu.org>  Mon, 14 May 2012 08:43:49 +0200

libvirt (0.9.11.3-1) unstable; urgency=low

  * [f254551] New upstream version 0.9.11.3
  * [5362229] Drop virURIParse-don-t-forget-to-copy-the-user-part.patch.
    Fixed upstream.
  * [36ed9f0] Update symbols file

 -- Guido Günther <agx@sigxcpu.org>  Mon, 30 Apr 2012 09:44:51 +0200

libvirt (0.9.11-2) unstable; urgency=low

  * [70dcb2e] Make module-init-tools a linux-any dependency
    (Closes: #667477)
  * [ea112f4] Depend on dwarves for checks requiring pdwtags
  * [5152b85] virURIParse: don't forget to copy the user part
    (Closes: #667636)

 -- Guido Günther <agx@sigxcpu.org>  Mon, 09 Apr 2012 17:29:46 +0200

libvirt (0.9.11-1) unstable; urgency=low

  * Upload to unstable
  * [34aa61b] New upstream version 0.9.11
  * [649c570] Build-dependency on virtualbox-ose no longer needed.
    Thanks to Jean-Baptiste Rouault (Closes: #663589)
  * [8323080] We need gcrypt so build-depend on it although it's already being
    pulled in by gnutls. Thanks to Serge Hallyn (Closes: #660018)

 -- Guido Günther <agx@sigxcpu.org>  Tue, 03 Apr 2012 20:18:08 +0200

libvirt (0.9.11~rc1-1) experimental; urgency=low

  * [b8ad28b] Build-dependency on virtualbox-ose no longer needed.
    Thanks to Jean-Baptiste Rouault (Closes: #663589)
  * [049b63b] New upstream version 0.9.11~rc1
  * [deacbc5] Update symbols file
  * [697838f] Update Debianize-libvirt-guests.patch
    with new config option PARALLEL_SHUTDOWN
  * [ba62183] Bump standards version (no changes)
  * [bece9d3] Install missing manpages

 -- Guido Günther <agx@sigxcpu.org>  Mon, 26 Mar 2012 21:35:21 +0200

libvirt (0.9.10-2) unstable; urgency=low

  * Upload to unstable

 -- Guido Günther <agx@sigxcpu.org>  Wed, 22 Feb 2012 13:42:23 +0100

libvirt (0.9.10-1) experimental; urgency=low

  * [63a7e8c] New upstream version 0.9.10

 -- Guido Günther <agx@sigxcpu.org>  Wed, 15 Feb 2012 09:05:27 +0100

libvirt (0.9.10~rc1-1) experimental; urgency=low

  * Upload to experimental
  * [8f97b0f] New upstream version 0.9.10~rc1
  * [7636706] Update symbols
  * [8d776a5] Drop xen-Don-t-crash-when-we-fail-to-init-caps.patch applied
    upstream.

 -- Guido Günther <agx@sigxcpu.org>  Tue, 07 Feb 2012 19:47:45 +0100

libvirt (0.9.9-3) unstable; urgency=low

  * Upload to unstable
  * [367b47b] Enable netcf support (Closes: #567606)

 -- Guido Günther <agx@sigxcpu.org>  Sun, 05 Feb 2012 14:10:07 +0100

libvirt (0.9.9-2) experimental; urgency=low

  * [97182f9] Don't fail if we can't setup avahi. We'd need to make this a
    hard dependency otherwise.
  * [bf94bbd] xen: Don't crash when we fail to init caps (Closes: #656075)
  * [56f2dbc] Cleanup /var/log/libvirt on purge (Closes: #656460)

 -- Guido Günther <agx@sigxcpu.org>  Fri, 03 Feb 2012 17:45:12 +0100

libvirt (0.9.9-1) experimental; urgency=low

  * [dd5f96f] New upstream version 0.9.9
  * [623022f] Rebase patches
  * [77eb5a4] Update symbols file

 -- Guido Günther <agx@sigxcpu.org>  Tue, 10 Jan 2012 13:40:41 +0100

libvirt (0.9.8-2) unstable; urgency=low

  * Upload to unstable. Works with qemu-kvm and qemu 1.0.
    (Closes: #652454)

 -- Guido Günther <agx@sigxcpu.org>  Sat, 17 Dec 2011 14:01:20 +0100

libvirt (0.9.8-1) experimental; urgency=low

  * [8a35c97] New upstream version 0.9.8
  * [52e19b5] Drop remote_driver-don-t-fail-if-keepalive-check-fails.patch
    applied upstream.

 -- Guido Günther <agx@sigxcpu.org>  Thu, 08 Dec 2011 23:31:31 +0100

libvirt (0.9.8~rc2-2) experimental; urgency=low

  * [e50aac4] remote_driver: don't fail if keepalive check fails. This fixes
    remote connections to older libvirt versions.

 -- Guido Günther <agx@sigxcpu.org>  Mon, 05 Dec 2011 18:00:06 +0100

libvirt (0.9.8~rc2-1) experimental; urgency=low

  * [9b1abb2] New upstream version 0.9.8~rc2

 -- Guido Günther <agx@sigxcpu.org>  Sun, 04 Dec 2011 13:58:31 +0100

libvirt (0.9.8~rc1-1) experimental; urgency=low

  * [99476ba] New upstream version 0.9.8~rc1
  * [3bdcf07] Make radvd a linux-any build-dep (Closes: #649635)
  * [7546785] Drop patch storage-forbid-rebuilding-existing-disk-storage-pool
    applied upstream.
  * [0c2afdb] Rediff remaining patches
  * [3d121b2] Update symbols file

 -- Guido Günther <agx@sigxcpu.org>  Sat, 03 Dec 2011 14:49:49 +0100

libvirt (0.9.7-2) unstable; urgency=low

  * [b0bdb13] Enable numa support. (Closes: #648323)
    Thanks to Ralf Spenneberg for testing
  * [5b55828] Disk storage: forbid rebuilding existing disk storage pools
    wiping all it's data.
  * [d77511c] Build depend on radvd (Closes: #648551)

 -- Guido Günther <agx@sigxcpu.org>  Sat, 12 Nov 2011 23:16:21 +0100

libvirt (0.9.7-1) experimental; urgency=low

  * [c06e393] debian/watch: match releases and release candidates
  * [2d08768] New upstream version 0.9.7
  * [a260f43] Add empty hooks dir (Closes: #623996)
  * [0b10e48] Install logrotate files again. This got broken by moving to
    separate build-dir. Based on a patch from Serge Hallyn. (Closes: #647953)

 -- Guido Günther <agx@sigxcpu.org>  Thu, 10 Nov 2011 19:11:02 +0100

libvirt (0.9.7~rc2-1) experimental; urgency=low

  * [2d51700] New upstream version 0.9.7~rc2
  * [bae02ad] Drop patches, now fixed upstream.
      - Fix-storage-pool-source-comparison-to-avoid-comparin.patch
      - Skip-socket-test-if-we-exceed-UNIX_PATH_MAX.patch

 -- Guido Günther <agx@sigxcpu.org>  Thu, 03 Nov 2011 18:59:03 +0100

libvirt (0.9.7~rc1-2) experimental; urgency=low

  * [c0292f7] Skip socket test if we exceed UNIX_PATH_MAX.
  * [764a29c] Fix storage pool source comparison to avoid comparing with self
    Thanks to Daniel P. Berrange

 -- Guido Günther <agx@sigxcpu.org>  Wed, 02 Nov 2011 19:07:51 +0100

libvirt (0.9.7~rc1-1) experimental; urgency=low

  * [6dba3c4] New upstream version 0.9.7~rc1
  * [456c4b7] Update symbols file
  * [a5b6513] debian/watch: allow for '-' in the version number so we also
    catch the release candidates.
  * [a5d0318] Drop Autodetect-if-the-remote-nc-command-supports-the-q-o.patch
    fixed upstream.
  * [fb8aed9] Update remaining patches
  * [1f841c0] Move Debian specific patches to debian/patches/debian

 -- Guido Günther <agx@sigxcpu.org>  Wed, 02 Nov 2011 10:04:40 +0100

libvirt (0.9.6-2) unstable; urgency=low

  * [6e5ad9d] Install libvirtd manpage. Thanks to Serge E. Hallyn
    (Closes: #644457, #606069)
  * [480ef36] Remove now superfluous build-dep on QEMU
  * [86140cf] python-libvirt: Recommend libvirt-bin (Closes: #646440)
  * [a76d37f] Build-depend and Recommend: parted since it's needed for disk
    storage pool creation (found by libvirt-tck)
  * [2e7bee9] Remove workaround for m68k ICE fixed in gcc-4.6 upstream and
    Debian's gcc-4.4. Thanks to Thorsten Glaser

 -- Guido Günther <agx@sigxcpu.org>  Sun, 30 Oct 2011 17:14:21 +0100

libvirt (0.9.6-1) unstable; urgency=low

  * [828e4e3] New upstream version 0.9.6
  * [59404f4] Use versioned X-Python-Version
  * [0b43f12] Update symbols file
  * [744aaeb] Drop Readd-LFS-support.patch - fixed upstream
  * [f759960] Rediff remaining patches

 -- Guido Günther <agx@sigxcpu.org>  Mon, 26 Sep 2011 23:28:03 +0200

libvirt (0.9.4-2) unstable; urgency=low

  [ Philipp Hahn ]
  * [c9a080d] Build python-libvirt for all python versions (Closes: #628828)

 -- Guido Günther <agx@sigxcpu.org>  Tue, 23 Aug 2011 21:17:55 +0200

libvirt (0.9.4-1) experimental; urgency=low

  * [a92d03e] New upstream version 0.9.4
  * [76f0333] Run tests verbosely to ease error diagnostics
  * [f4e7d0b] Work around ICE on m68k.
    Thanks to Thorsten Glaser
  * [ac6e760] Add directories chown'ed in the postinst.
    Thanks to Houmehr Aghabozorgi for the report (Closes: #636965)
  * [194722a] Simplify netcat probe and adjust testcase output to reduce
    number of failing testcases.
  * [05e5a06] Use libyajl QEMU JSON support
  * [e7934f7] Use libpcap for ip address learning support
  * [6661730] Readd LFS support
  * [17d831b] Don't require gawk for a simple print expression
    (Closes: #636712)

 -- Guido Günther <agx@sigxcpu.org>  Tue, 09 Aug 2011 16:41:24 +0200

libvirt (0.9.4~rc1-1) experimental; urgency=low

  * [0e60a81] New upstream version 0.9.4~rc1
  * [db6dbcc] Suggest radvd needed for IPv6
  * [a9b77e5] Drop Catch-dnsmasq-start-failures.patch applied upstream
  * [b18ac26] Rediff remaining patches
  * [8ee8750] Update symbols

 -- Guido Günther <agx@sigxcpu.org>  Tue, 26 Jul 2011 13:12:57 +0200

libvirt (0.9.3-5) unstable; urgency=low

  * [44874f6] Add directories chown'ed in the postinst.  Thanks to Houmehr
    Aghabozorgi for the report (Closes: #636965)

 -- Guido Günther <agx@sigxcpu.org>  Thu, 11 Aug 2011 08:19:38 +0200

libvirt (0.9.3-4) unstable; urgency=low

  * [db6dbcc] Suggest radvd needed for IPv6
  * [32ac1cf] Work around ICE on m68k. Thanks to Thorsten Glaser.

 -- Guido Günther <agx@sigxcpu.org>  Wed, 27 Jul 2011 21:26:02 +0200

libvirt (0.9.3-3) unstable; urgency=low

  * [6db6929] Catch dnsmasq start failures
  * [0254bfb] Add empty log directories to make logrotate happy
    (Closes: #635239)

 -- Guido Günther <agx@sigxcpu.org>  Sun, 24 Jul 2011 10:51:58 +0200

libvirt (0.9.3-2) unstable; urgency=low

  * Upload to unstable
  * [331afb8] Move build rules to make sure DEB_BUILD_ARCH_OS is properly
    defined.
    Thanks to Serge E. Hallyn
  * [4f3fe1d] Adjust directory permissions to what upstream uses to avoid
    potential information leakage.
    (Closes: #632332)
  * [ab7ad05] Add sanlock dir
  * [bc05a9d] Logrotate logs from HVs other than qemu too
    (Closes: #625746)

 -- Guido Günther <agx@sigxcpu.org>  Sat, 23 Jul 2011 15:28:10 +0200

libvirt (0.9.3-1) experimental; urgency=low

  * [320f8b6] New upstream version 0.9.3 (Closes: #633840)
  * [fff5144] Update symbols
  * [787d91c] Depend on dnsmasq-base, netcat-openbsd and openssh-client for
    "make check"
  * [1fa64b0] Remove article from libvirt-bin description to make lintian
    happy.
  * [3689fc5] Drop patches applied upstream:
    - Skip-nodeinfo-test-on-non-intel-architectures.patch
    - Split-out-dlopen-detection.patch
    - nodeinfo-remove-superfluous-braces.patch
  * [31b17c8] Drop Update-generated-autoconf-files.patch. No need to
    regenerate autoconf for 0.9.3
  * [65871eb] Adjust nc autodetect patch to new socket code
  * [7b0c6df] Disable failing virnetsockettest until investigated further
  * [248bc3f] Rediff remaining patches

 -- Guido Günther <agx@sigxcpu.org>  Sun, 10 Jul 2011 19:43:05 +0200

libvirt (0.9.2-6) unstable; urgency=low

  * [b385504] Disable the testsuite on all architectures except i386 and amd64
    so the current version can move into testing.

 -- Guido Günther <agx@sigxcpu.org>  Mon, 04 Jul 2011 09:14:56 +0200

libvirt (0.9.2-5) unstable; urgency=low

  * [e523120] New patch Disable-gnulib-s-test-nonplocking-pipe.sh.patch.
    Disable gnulib's test-nonplocking-pipe.sh.

 -- Guido Günther <agx@sigxcpu.org>  Sun, 26 Jun 2011 15:57:24 +0200

libvirt (0.9.2-4) unstable; urgency=low

  * [398a4dd] New patch Split-out-dlopen-detection.patch.  Explicitly pass
    -ldl since the lock manager needs it.
  * [3be22be] New patch Update-generated-autoconf-files.patch. Update
    generated autoconf files

 -- Guido Günther <agx@sigxcpu.org>  Mon, 13 Jun 2011 19:09:17 +0200

libvirt (0.9.2-3) unstable; urgency=low

  * [008e65d] New patch Skip-nodeinfo-test-on-non-intel-architectures.patch:
    Skip nodeinfo test on non intel architectures since the testfiles assume a
    /proc/cpuinfo specific to this architecture.

 -- Guido Günther <agx@sigxcpu.org>  Sun, 12 Jun 2011 22:00:05 +0200

libvirt (0.9.2-2) unstable; urgency=low

  * [17570fc] Enable OpenVZ on Linux only (Closes: #630099)
  * [31a35bc] New patch nodeinfo-remove-superfluous-braces.patch
    nodeinfo: remove superfluous braces to fix compilation on non intel
    architectures

 -- Guido Günther <agx@sigxcpu.org>  Sat, 11 Jun 2011 18:40:14 +0200

libvirt (0.9.2-1) unstable; urgency=low

  * [c6187ec] New upstream version 0.9.2
  * [368375a] Update netcat detection to new code
  * [e3319ee] Drop security-plug-regression-introduced-in-disk-probe-lo.patch
    applied upstream
  * [a1428a7] Refresh patches
  * [77590ee] Update symbols
  * [0626972] Depend on iproute
  * [a1b211d] Version dependency on iptables and drop
    Disable-CHECKSUM-rule.patch (Closes: #627595)

 -- Guido Günther <agx@sigxcpu.org>  Wed, 08 Jun 2011 16:58:19 +0200

libvirt (0.9.1-2) unstable; urgency=high

  * [4fbc990] New patch security-plug-regression-introduced-in-disk-probe-lo.
    patch (Closes: #629128)
    - Fixes: CVE-2011-2178

 -- Laurent Léonard <laurent@open-minds.org>  Sat, 04 Jun 2011 01:53:43 +0200

libvirt (0.9.1-1) unstable; urgency=low

  * [1546b8c] New upstream version 0.9.1
  * [2418ebf] Rediff patches
  * [d4e2b71] Drop Make-sure-DNSMASQ_STATE_DIR-exists.patch: applied upstream
  * [0fef693] libvirt0: Update symbols
  * [b4ff149] Bump standards version to 3.9.2

 -- Guido Günther <agx@sigxcpu.org>  Tue, 10 May 2011 22:45:11 +0200

libvirt (0.9.0-2) unstable; urgency=low

  * [3a8e07f] New patch Make-sure-DNSMASQ_STATE_DIR-exists.patch
    (Closes: #623536)

 -- Guido Günther <agx@sigxcpu.org>  Mon, 09 May 2011 17:14:02 +0200

libvirt (0.9.0-1) unstable; urgency=low

  * [a91c8f6] New upstream version 0.9.0
  * [1608a8c] Drop patch Make-macros-work-as-rvalues.patch, fixed upstream
  * [85c3f78] Fix test failure caused by our libvirtd.conf changes
  * [0defeee] Fix crashes due to missing initialization of the error system
  * [0a63618] Disable daemon start test for now
  * [1c29d34] Enable testsuite
  * [cf3a26f] Build for Python 2.6 only

 -- Guido Günther <agx@sigxcpu.org>  Sat, 16 Apr 2011 15:26:34 +0200

libvirt (0.9.0~rc2-2) experimental; urgency=low

  * [7da1fd9] New patch Make-macros-work-as-rvalues.patch fixes kFreeBSD build
  * [08c4915] Add support for kFreeBSD (Closes: #612238)

 -- Guido Günther <agx@sigxcpu.org>  Thu, 31 Mar 2011 23:01:58 +0200

libvirt (0.9.0~rc2-1) experimental; urgency=low

  * [77fc1c5] New upstream version 0.9.0~rc2
  * [30ceba5] Drop superflous build-dep on dpkg-dev.
    The affected versions are neither in Lenny, Squeeze nor Sid.
  * [5845bed] Switch to dh_python2 (Closes: #616874)

 -- Guido Günther <agx@sigxcpu.org>  Wed, 30 Mar 2011 14:14:03 +0200

libvirt (0.9.0~rc1-1) experimental; urgency=low

  * [02daf0b] New upstream version 0.9.0~rc1
  * [b4a05a1] Update patches. Drop patches applied upstream:
        Do-not-add-drive-boot-on-param-when-a-kernel-is-spec.patch
        Don-t-pass-empty-arguments-to-dnsmasq.patch
        Make-sure-the-rundir-is-accessible-by-the-user.patch
        upstream/Add-missing-checks-for-read-only-connections.patch
  * [7ff8e58] Update symbols for 0.9.0~rc1

 -- Guido Günther <agx@sigxcpu.org>  Tue, 29 Mar 2011 10:04:54 +0200

libvirt (0.8.8-3) unstable; urgency=low

  * [28df435] Don't create the rundir in the init script. The daemon does this
    now.
  * [7302aff] New patch Make-sure-the-rundir-is-accessible-by-the-user.patch.
    Make sure the rundir is accessible by the user (Closes: #614210)
  * [6dde59d] Recommend dmidecode used by the qemu driver
  * [235f893]  Add missing checks for read only connections.
    As pointed on CVE-2011-1146, some API forgot to check the read-only
    status of the connection for entry point which modify the state
    of the system or may lead to a remote execution using user data.
    The entry points concerned are:
      - virConnectDomainXMLToNative
      - virNodeDeviceDettach
      - virNodeDeviceReAttach
      - virNodeDeviceReset
      - virDomainRevertToSnapshot
      - virDomainSnapshotDelete
     src/libvirt.c: fix the above set of entry points to error on read-only
     connections (Closes: #617773)

 -- Guido Günther <agx@sigxcpu.org>  Mon, 14 Mar 2011 20:06:57 +0100

libvirt (0.8.8-2) unstable; urgency=low

  * [f5fa0d3] initscript: depend on $local_fs (Closes: #616162)
  * [f503698] README.Debian: Mention netcat.openbsd. Thanks to Luca Capello
    for the patch.
  * [9d1ceb0] New patch:
        Do-not-add-drive-boot-on-param-when-a-kernel-is-spec.patch.
    Do not add drive 'boot=on' param when a kernel is specified
    Thanks to Jim Fehlig and Wolfgang Frisch (Closes: #615013)

 -- Guido Günther <agx@sigxcpu.org>  Mon, 07 Mar 2011 21:43:32 +0100

libvirt (0.8.8-1) unstable; urgency=low

  [ Guido Günther ]
  * [6a174b7] Remove symbol versions that didn't introduce new public symbols
    and mark those as missing.

  [ Laurent Léonard ]
  * [d9e4cad] Imported Upstream version 0.8.8
  * [d5ae8aa] Drop patches
    - build-let-xgettext-see-strings-in-libvirt-guests.patch - fixed upstream
    - libvirt-guests-remove-bashisms.patch - fixed upstream
  * [d5990df] Update libvirt0 symbols

 -- Laurent Léonard <laurent@open-minds.org>  Tue, 22 Feb 2011 01:58:55 +0100

libvirt (0.8.7-3) unstable; urgency=low

  * [e6c5184] New patch Don-t-pass-empty-arguments-to-dnsmasq.patch: Don't
    pass empty arguments to dnsmasq
    Thanks to Simon McVittie for the detailed description (Closes: #613944)
  * [8887de6] Add gbp.conf

 -- Guido Günther <agx@sigxcpu.org>  Fri, 18 Feb 2011 15:49:44 +0100

libvirt (0.8.7-2) unstable; urgency=low

  [ Laurent Léonard ]
  * [aa3b6a0] Add gettext-base dependency for libvirt-bin.  Since
    libvirt-guests now needs it.
  * [bb7dbde] Add non dependency booting support for libvirt-guests

  [ Guido Günther ]
  * Upload to unstable
  * [f2fdde0] libvirt-bin.init: add cgconfig to Should-Start.
    This ensures we reliably process cgroups before starting libvirtd
    (Closes: #610738)
  * [261f679] libvirt-bin.init: Add hal and avahi to Should-Stop
    to make Should-Start and Should-Stop symmetric.

 -- Guido Günther <agx@sigxcpu.org>  Sat, 12 Feb 2011 15:10:48 +0100

libvirt (0.8.7-1) experimental; urgency=low

  [ Guido Günther ]
  * [f561b2e] New patch 0010-nwfilter-resolve-deadlock-between-VM-
    operations-and-.patch nwfilter: resolve deadlock between VM
    operations and filter update (Closes: #602715)

  [ Laurent Léonard ]
  * [6f95d48] Fix exit status codes in libvirt init script to comply
    with LSB
  * [7d7aed4] New patch 0010-Debianize-libvirt-guests.patch
  * [a7f4bed] Install libvirt-guests
  * [6408c57] Remove libvirt-suspendonreboot
  * [3466195] Imported Upstream version 0.8.7
  * [18bb43a] Update libvirt0 symbols
  * [d8e02ad] Fix typo in --with-init-script build option
  * [676a47e] New patch 0008-libvirt-guests-remove-bashisms.patch
  * [3a03ea6] New patch 0009-build-let-xgettext-see-strings-in-libvirt-
    guests.patch
  * [ee3d2e0] Update patch 0010-Debianize-libvirt-guests.patch
  * [904de70] Update libvirt-guests init script location

 -- Laurent Léonard <laurent@open-minds.org>  Tue, 18 Jan 2011 18:43:56 +0100

libvirt (0.8.6-1) experimental; urgency=low

  * [3b7b682] Imported Upstream version 0.8.6
  * [5b081c3] Drop patch
    - 0008-Move-MAX_VIRT_CPUS-so-all-xen-code-can-see-it.patch - fixed upstream
  * [38589e6] Update libvirt0 symbols

 -- Laurent Léonard <laurent@open-minds.org>  Tue, 30 Nov 2010 23:31:59 +0100

libvirt (0.8.5-1) experimental; urgency=low

  [ Laurent Léonard ]
  * [6e46f0e] Fix wrong regular expression in debian/watch
  * [802e658] Imported Upstream version 0.8.5
  * [c8e4517] Update patch 0002-qemu-disable-network.diff.patch
  * [5549d65] Drop patch
    - 0009-Don-t-fail-lxc-domain-start-when-memory-controller-s.patch - fixed
      upstream
  * [1af66c1] Update libvirt0 symbols

  [ Guido Günther ]
  * [fc234c4] New patch 0008-Move-MAX_VIRT_CPUS-so-all-xen-code-can-see-
    it.patch. Move MAX_VIRT_CPUS so all xen code can see it

 -- Laurent Léonard <laurent@open-minds.org>  Mon, 15 Nov 2010 14:09:53 +0100

libvirt (0.8.4-1) experimental; urgency=low

  [ Laurent Léonard ]
  * [49a581b] Imported Upstream version 0.8.4
  * [e1dc0c7] Redo patches
  * [cce7327] Update libvirt0 symbols

  [ Guido Günther ]
  * [bd91614] Drop 0007-Fix-block-statistics-with-newer-versions-of-
    Xen.patch fixed upstream.

 -- Guido Günther <agx@sigxcpu.org>  Wed, 29 Sep 2010 15:29:48 +0200

libvirt (0.8.3-6~1.gbpca2348) UNRELEASED; urgency=low

  ** SNAPSHOT build @ca2348476605efc4d067933f136ffdae3cf44283 **

  [ Laurent Léonard ]
  * [6e46f0e] Fix wrong regular expression in debian/watch
  * [6f95d48] Fix exit status codes in libvirt init script to comply with LSB

 -- Guido Günther <agx@sigxcpu.org>  Sat, 15 Jan 2011 13:55:42 +0100

libvirt (0.8.3-5) unstable; urgency=low

  [ Laurent Léonard ]
  * [6e46f0e] Fix wrong regular expression in debian/watch

  [ Guido Günther ]
  * [f561b2e] New patch 0010-nwfilter-resolve-deadlock-between-VM-
    operations-and-.patch nwfilter: resolve deadlock between VM operations and
    filter update (Closes: #602715)
  * [91a1b8d] New patch 0011-OpenVZ-take-veid-from-vmdef-name-when-
    defining-new-d.patch: Fixes OpenVZ domain creation (Closes: #592817) -
    thanks to Eric Litak.
  * [3d3f395] New patch 0012-OpenVZ-Fix-some-overwritten-error-codes.patch:
    Improve error reporting.

 -- Guido Günther <agx@sigxcpu.org>  Wed, 01 Dec 2010 15:12:48 +0100

libvirt (0.8.3-4) unstable; urgency=low

  * [29e8714] Recommend ebtables used by nwfilter
  * [e9eb650] New patch
    0009-Don-t-fail-lxc-domain-start-when-memory-controller-s.patch - Don't
    fail lxc domain start when memory controller support is missing (Closes:
    #566180)

 -- Guido Günther <agx@sigxcpu.org>  Mon, 01 Nov 2010 14:22:09 +0100

libvirt (0.8.3-3) unstable; urgency=low

  * [178670a] Add $syslog to the list of Required-{Start,Stop} services also
    drop $local_fs since we already have $remote_fs
  * [4db7451] Don't hardcode netcat's -q option. (Closes: #573172) - thanks to
    Marc Deslauriers for the patch
  * [d4c46ee] Disable CHECKSUM rules not supported by Squeeze's iptables
    (Closes: #598330)
  * [dbc2609] Move new NEWS items to the top

 -- Guido Günther <agx@sigxcpu.org>  Wed, 06 Oct 2010 19:47:46 +0200

libvirt (0.8.3-2) unstable; urgency=low

  * [4097bbd] New patch 0007-Fix-block-statistics-with-newer-versions-
    of-Xen.patch. Fix block statistics with newer versions of Xen 
    (Closes: #596004) - thanks to Gerald Turner for the patch
  * [d554da3] Explain disk image probing changes (Closes: #594962)

 -- Guido Günther <agx@sigxcpu.org>  Wed, 29 Sep 2010 14:00:38 +0200

libvirt (0.8.3-1) unstable; urgency=low

  [ Guido Günther ]
  * Mention clear_emulator_capabilities
  * Recommend iptables and gawk

  [ Laurent Léonard ]
  * Imported Upstream version 0.8.3
    - Fixes: CVE-2010-2237, CVE-2010-2238, CVE-2010-2239, CVE-2010-2242
  * Redo patches
  * Update libvirt0 symbols
  * Bump Standards-Version to 3.9.1

  [ Guido Günther ]
  * Install libvirt-qemu library
  * Add libvirt-qemu.so symbols

  [ Laurent Léonard ]
  * Fix debian/NEWS syntax

 -- Laurent Léonard <laurent@open-minds.org>  Fri, 06 Aug 2010 17:18:55 +0200

libvirt (0.8.2-1) unstable; urgency=low

  * Imported Upstream version 0.8.2
  * Drop patches.
  * Update libvirt0 symbols.
  * Bump Standards-Version to 3.9.0.
  * Add virtualbox-ose and libnl-dev build dependencies.

 -- Laurent Léonard <laurent@open-minds.org>  Tue, 06 Jul 2010 12:14:33 +0200

libvirt (0.8.1-2) unstable; urgency=low

  * [41aea79] Drop patchsys-quilt since this package is 3.0 (quilt) now.
    (Closes: #577919)
  * [978e3c9] libvirt-bin.init: export PATH. (Closes: #584333)
  * [e4f0869] virt-xml-validate needs xmllint from libxml2-utils.
    (Closes: #584869)
  * [bba6d72] New patch 0008-Fix-leaks-in-udev-device-add-remove.patch:
    Fix leaks in udev device add/remove. (Closes: #582965) - thanks to
    Nigel Jones for forwarding this

 -- Guido Günther <agx@sigxcpu.org>  Mon, 07 Jun 2010 18:23:47 +0200

libvirt (0.8.1-1) unstable; urgency=low

  * [647cbd6] Imported Upstream version 0.8.1
        * fixes spurious syslog messages (Closes: #565275)
        * sysfs USB class parsing (Closes: #579208)
        * virsh honors $VISUAL (Closes: #574415)
  * [fecd1b9] Update libvirt symbols to 0.8.1
  * [3e58e0b] Drop patches merged upstream:
        * 0007-nwfilter-Don-t-crash-if-driverState-NULL.patch
        * 0008-Ignore-empty-type-statement-in-disk-element.patch
  * [561ab2e] New patch:
        * 0007-patch-qemuMonitorTextGetMigrationStatus-to-intercept.patch:
          make qemuMonitorTextGetMigrationStatus to intercept unknown
          command 'info migrate' (Closes: #574272) - thanks to Andreas Bießmann
  * [aeda8ea] Enanble macvtap support

 -- Guido Günther <agx@sigxcpu.org>  Sun, 09 May 2010 14:25:00 +0200

libvirt (0.8.0-2) unstable; urgency=low

  * [70fbcb6] New patch 0007-nwfilter-Don-t-crash-if-driverState- NULL.patch
    nwfilter: Don't crash if driverState == NULL (Closes: #577728)
  * [d7d1abd] New patch 0008-Ignore-empty-type-statement-in-disk-
    element.patch Ignore empty type statement in disk element
    (Closes: #578347)

 -- Guido Günther <agx@sigxcpu.org>  Mon, 19 Apr 2010 18:11:57 +0200

libvirt (0.8.0-1) unstable; urgency=low

  * Imported Upstream version 0.8.0
  * Drop patches.
  * Update libvirt0 symbols.
  * Switch to new source format 3.0 (quilt).

 -- Laurent Léonard <laurent@open-minds.org>  Tue, 13 Apr 2010 20:50:29 +0200

libvirt (0.7.7-4) unstable; urgency=low

  [ Guido Günther ]
  * [cf4919c] Recommend either qemu-kvm or qemu

  [ Laurent Léonard ]
  * [1b12f02] Change libparted1.8-dev build dependency to libparted0- dev.
    (Closes: #574906)

 -- Guido Günther <agx@sigxcpu.org>  Mon, 22 Mar 2010 20:50:30 +0100

libvirt (0.7.7-3) unstable; urgency=low

  * The "fix all those crashes" release
  * [f74e13a] Explicitly disable hal (Closes: #574177)
  * [21ef92b] New patch 0009-security-Set-permissions-for-kernel- initrd.patch
    security: Set permissions for kernel/initrd (Closes: #574241) - thanks to
    Cole Robinson
  * [b69d3cc] Revert "Enable NUMA support" since it breaks the python
    bindings.
  * [5f2ca4a] New patch 0010-Don-t-crash-without-a-security-driver.patch Don't
    crash without a security driver (Closes: #574359)

 -- Guido Günther <agx@sigxcpu.org>  Wed, 17 Mar 2010 21:05:35 +0100

libvirt (0.7.7-2) unstable; urgency=low

  [ Guido Günther ]
  * [b350683] Enable parallel build
  * [b2a6aab] Enable NUMA support
  * [13274cf] New patch 0007-Work-around-broken-linux-socket.h.patch
    Work around broken linux/socket.h

  [ Laurent Léonard ]
  * [3c12caf] qemu: Fix USB by product with security enabled.

 -- Laurent Léonard <laurent@open-minds.org>  Tue, 16 Mar 2010 00:47:34 +0100

libvirt (0.7.7-1) unstable; urgency=low

  * [f944460] Imported Upstream version 0.7.7
  * [bd457cc] Redo patches.
  * [098d1d3] Update libvirt0 symbols.

 -- Laurent Léonard <laurent@open-minds.org>  Fri, 05 Mar 2010 17:49:17 +0100

libvirt (0.7.6-2) unstable; urgency=low

  * [72790fc] Drop hal dependency We're using udev for device enumeration.
  * [ce225c4][11cc6e9] New patch
    0006-Don-t-drop-caps-when-exec-ing-qemu.patch: Don't drop caps when
    exec'ing qemu. Instead of disabling libcap-ng better exclude this one exec
    so we get the additional security for the rest of the calls. Makes
    interface type="network" work again. (Closes: #565767)

 -- Guido Günther <agx@sigxcpu.org>  Sun, 14 Feb 2010 18:22:30 +0100

libvirt (0.7.6-1) unstable; urgency=low

  * [0229557] Imported Upstream version 0.7.6
  * [6fdc00b] Drop patches.
  * [1b0670b] Update libvirt0 symbols.

 -- Laurent Léonard <laurent@open-minds.org>  Thu, 04 Feb 2010 00:38:08 +0100

libvirt (0.7.5-6) unstable; urgency=low

  [ Laurent Léonard ]
  * [a3b98c9] Don't free an uninitalized pointer in update_driver_name()
    (Closes: #565983) - thanks to Matthias Bolte
  * [719976d] Handle only official releases in debian/watch.
  * [83902d9] Bump Standards-Version to 3.8.4.

  [ Guido Günther ]
  * [959640d] New patch 0011-Fix-parsing-of-info-chardev-line-
    endings.patch Fix parsing of 'info chardev' line endings (Closes:
    #567818) - thanks to Matthew Booth

  [ Laurent Léonard ]
  * [0b2a9dd] Add $remote_fs to Required-Start and Required-Stop in
    libvirt-bin init script.

 -- Laurent Léonard <laurent@open-minds.org>  Mon, 01 Feb 2010 00:03:58 +0100

libvirt (0.7.5-5) unstable; urgency=low

  [ Guido Günther ]
  * [d8e60e8] Add css to docs
  * [f6e41ae] New patch 0008-qemu-Use-log-output-for-pty-assignment-if-
    info-chard.patch qemu: Use log output for pty assignment if 'info
    chardev' is unavailable - thanks to Matthias Bolte

  [ Laurent Léonard ]
  * [0905f82] Fix QEMU driver custom domain status XML extensions. -
    thanks to Daniel P. Berrange

 -- Laurent Léonard <laurent@open-minds.org>  Tue, 19 Jan 2010 23:16:16 +0100

libvirt (0.7.5-4) unstable; urgency=low

  * [18520c0] Same description of supported virt techs in all binary packages
    (Closes: #564909) - thanks to Loïc Minier
  * [49c357c] Implement path lookup for USB by vendor:product (Closes:
    #563502) - thanks to Cole Robinson

 -- Guido Günther <agx@sigxcpu.org>  Wed, 13 Jan 2010 23:57:26 +0100

libvirt (0.7.5-3) unstable; urgency=low

  * [4d41fd7] Also look for dmi information in /sys/class older kernels such
    as 2.6.26 have it there. (Closes: #564020)
  * [1c0e0b5] Explicitly disable ESX support
  * [c3c84f6] Terminate nc on EOF (Closes: #564053) - thanks to Gabor Gombas
    for the patch

 -- Guido Günther <agx@sigxcpu.org>  Fri, 08 Jan 2010 11:07:34 +0100

libvirt (0.7.5-2) unstable; urgency=low

  * Upload to unstable
  * [d6c5ca5] Add debugging symbols for all packages

 -- Guido Günther <agx@sigxcpu.org>  Sun, 03 Jan 2010 20:01:12 +0100

libvirt (0.7.5-1) experimental; urgency=low

  [ Laurent Léonard ]
  * [96f8d94] Imported Upstream version 0.7.5
  * [f8089a1] Redo patches.
  * [294ce3d] Update libvirt0 symbols.
  * [1c97be7] Allow DM upload and add myself as uploader.
  * [5635a32] Clean debian/watch.

  [ Guido Günther ]
  * [45f98ae] Drop 0005-udev_device_get_devpath-might-return-NULL.patch
    applied upstream.

 -- Guido Günther <agx@sigxcpu.org>  Sat, 26 Dec 2009 17:45:47 +0100

libvirt (0.7.4-2) experimental; urgency=low

  * [65d3755] Disable SELinux to work around #559356
  * [19bd427] Run qemu instances as qemu-libvirt instead of root by default
    (Closes: #558197)
  * [0a6c03b] Use kvm as primary group for libvirt-qemu user
  * [e5ae24b] Fix udev backend startup
  * [f610a8e] Use udev instead of hal backend

 -- Guido Günther <agx@sigxcpu.org>  Mon, 07 Dec 2009 21:20:20 +0100

libvirt (0.7.4-1) unstable; urgency=low

  [ Laurent Léonard ]
  * [8f2761b] Imported Upstream version 0.7.4
  * [20b6b3d] Drop patches. 
      * 0005-Fix-SELinux-linking-issues.patch - fixed upstream.
      * 0006-Don-t-let-parent-of-daemon-exit-until-basic-initiali.patch -
        fixed upstream.
      * 0007-Only-remove-masquerade-roles-for-VIR_NETWORK_FORWARD.patch -
        applied upstream. 
      * 0008-Fix-qemu-session.patch - fixed upstream.
  * [e41f8c6] Update libvirt0 symbols.
  * [f184e28] Revert "switch to new source format 3.0 (quilt)" This reverts
    commit 213ca47bbbefe2dc95be58a09db34669e3be5797.
  * [65084d2] Enhance handling of examples.

 -- Guido Günther <agx@sigxcpu.org>  Tue, 01 Dec 2009 18:51:18 +0100

libvirt (0.7.2-4) unstable; urgency=low

  * [213ca47] switch to new source format 3.0 (quilt)
  * [f5a10e9] Depend on hal (Closes: #556730)
  * [7d1422d] Drop build-dep on libpolkit-dbus-dev (Closes: #549500)
  * [95ad85c] Depend on libcap-ng-dev for lxc driver.

 -- Guido Günther <agx@sigxcpu.org>  Wed, 25 Nov 2009 20:39:17 +0100

libvirt (0.7.2-3) unstable; urgency=low

  * [2c0aa82] Fix qemu:///session Backported from upsgtream's
    79218cdd9887b132eb0f29fe2048f89e90beae1 (Closes: #554869)

 -- Guido Günther <agx@sigxcpu.org>  Sat, 07 Nov 2009 12:50:54 +0100

libvirt (0.7.2-2) unstable; urgency=low

  [ Laurent Léonard ]
  * [a9ea205] Change requirement of libvirt-bin in libvirt- suspendonreboot.
  * [a4db804] Update debian/patches/0006-Don-t-let-parent-of-daemon-
    exit-until-basic-initiali.patch. Fix use of an uninitialized variable that
    was causing a bug on i386 systems.
  * [59e1e53] Redo patches.

  [ Guido Günther ]
  * upload to unstable
  * [43f106a] Only remove masquerade roles for VIR_NETWORK_FORWARD_NAT
    (Closes: #549949) - thanks to Rob S. Wolfram for testing

 -- Guido Günther <agx@sigxcpu.org>  Thu, 05 Nov 2009 20:44:21 +0100

libvirt (0.7.2-1) experimental; urgency=low

  [ Laurent Léonard ]
  * [51a4814] Imported Upstream version 0.7.2
  * [12268f6] Update patches.
  * [175d497] Fix SELinux linking issues. Pulled from upstream
    309acaa0230494b8ec08d03375c10238cb2daf55.
  * [5cfdaf8] Update libvirt-doc docs.
  * [dc2059f] Update libvirt-bin manpages.
  * [a62a4a7] Update libvirt-bin examples.
  * [9e38cbc] Update libvirt0 symbols.
  * [412b12f] Make init.d script provide itself.
  * [35451bf] Update debian/rules to support new example files.
  * [43b7dac] Don't let parent of daemon exit until basic initialization is
    done.
  * [5a37e69] Make init.d provide libvirtd for backward compatibility.

 -- Guido Günther <agx@sigxcpu.org>  Mon, 26 Oct 2009 20:14:23 +0100

libvirt (0.7.1-2) unstable; urgency=low

  * [f5299d3] document changes and release 0.7.1-1
  * [f137c00] Allow for older versions of dpkg-dev to ease backports.
  * [74f5832] Use Policykit 1.0 (Closes: #549500)

 -- Guido Günther <agx@sigxcpu.org>  Fri, 09 Oct 2009 20:32:02 +0200

libvirt (0.7.1-1) unstable; urgency=low

  [ Laurent Léonard ]
  * [40fb620] Bump Debhelper version to 7.
  * [e0e89f2] Bump Standards-Version to 3.8.3.
  * [50a862f] Clean debian/rules.
  * [e9c9906] Change build dependency on libreadline5-dev to
    libreadline-dev.
  * [b6cb738] Imported Upstream version 0.7.1
  * [780f6a7] Redo patches.
  * [3d66f37] Update libvirt-bin examples.
  * [c01ed84] Update libvirt0 symbols.

 -- Guido Günther <agx@sigxcpu.org>  Sat, 26 Sep 2009 17:15:02 +0200

libvirt (0.7.0-1) experimental; urgency=low

  [ Laurent Léonard ]
  * [4fb1a38] Imported Upstream version 0.7.0
  * [5578fd3] Drop 0005-Fix-PCI-device-hotplug-unplug-with-newer-
    QEMU.patch. Fixed upstream.
  * [9a8afd0] Redo patches.
  * [937ab63] Update symbols.
  * [b4bd1ea] Update section in doc-base control file.

 -- Guido Günther <agx@sigxcpu.org>  Sun, 09 Aug 2009 13:35:42 +0200

libvirt (0.6.5-3) unstable; urgency=low

  * [72a8eb6] Add a versioned dependency on dpkg-dev (Closes: #537316)
  * [ae20998] fix Debian Xen path patch to also cover the testsuite
  * [b2a1c47] New patch 0001-Fix-PCI-device-hotplug-unplug-with-newer-
    QEMU.patch pulled from upstream 326ecb7. Fixes PCI hotplug with
    newer kvm.

 -- Guido Günther <agx@sigxcpu.org>  Wed, 29 Jul 2009 12:17:52 +0200

libvirt (0.6.5-2) unstable; urgency=low

  * [45b9fdf] build-conflict on dpkg-dev (= 1.15.3) (Closes: #536673)

 -- Guido Günther <agx@sigxcpu.org>  Sun, 12 Jul 2009 15:03:08 +0200

libvirt (0.6.5-1) unstable; urgency=low

  [ Guido Günther ]
  * [05e9a39] build-depend on policykit so polkit auth works with virsh
    as well

  [ C.J. Adams-Collier ]
  * [a161c5f] allow to qemu to emulate arm

  [ Guido Günther ]
  * [b1e4c4b] Imported Upstream version 0.6.5
  * [e764583] change private symbols to 0.6.5
  * [f94fb48] drop 0005-allow-to-qemu-to-emulate-arm.patch fixed upstream.
  * [7ad7896] bump standards version
  * [e2c5867] tighten libvirt-bin's dependency on libvirt0 since libvirtd uses
    private symbols

 -- Guido Günther <agx@sigxcpu.org>  Sun, 05 Jul 2009 13:07:53 +0200

libvirt (0.6.4-1) unstable; urgency=low

  * [dd3adb2] Imported Upstream version 0.6.4
  * [2320162] update symbols file
  * [89c9720] remove bashism (Closes: #530122)
  * [30d86c1] drop patches fixed upstream:
        0005-don-t-crash-with-def-NULL.patch
        0006-Fix-QEMU-ARGV-detection-with-kvm-85.patch
        0007-Declare-support-for-QEMU-migration-in-capabilities.patch

 -- Guido Günther <agx@sigxcpu.org>  Thu, 04 Jun 2009 12:50:01 +0200

libvirt (0.6.3-4) unstable; urgency=low

  * [3607f2f] Install libvirt_lxc that got list somewhere between our
              testbuilds. (Closes: #529578)
  * [070ddd5] install augeas lense
  * [c9b034d] install schema files

 -- Guido Günther <agx@sigxcpu.org>  Wed, 20 May 2009 14:33:18 +0200

libvirt (0.6.3-3) unstable; urgency=low

  * [4087b7d] disable lxc on ia64 to work around FTBFS until we have
              access to a test machine
  * [df5f5a0] pull some kvm/qemu related patches from upstream 
              (Closes: #529324)

 -- Guido Günther <agx@sigxcpu.org>  Tue, 19 May 2009 19:14:57 +0200

libvirt (0.6.3-2) unstable; urgency=low

  * [35898d3] fix crash when libvirt_lxc is called without arguments
  * [449ca60] enable lxc support (Closes: #526718) - thanks to Daniel
              Pittman for testing this
  * [335a4e6] update description with supported virtualization solutions
  * [92eba47] delay libvirt-bin start until after avahi
  * [8ebd17d] update startup priorities due to changed libvirt-bin
               startup priority. Also add an LSB header. (Closes: #526944)

 -- Guido Günther <agx@sigxcpu.org>  Thu, 07 May 2009 13:28:40 +0200

libvirt (0.6.3-1) unstable; urgency=low

  * [0cb2f83] Imported Upstream version 0.6.3
        * virtual box support
  * [06fe518] 0001-remove-RHism.diff.patch: use invoke-rc.d
  * [ec2fd52] drop patches merged upstream:
        * 0003-allow-libvirt-group-to-access-the-socket.patch  series
        * 0004-fix-Debian-specific-path-to-hvm-loader.patch
  * [6977bde] enable vbox support
  * [93c4423] add symbols file

 -- Guido Günther <agx@sigxcpu.org>  Sun, 03 May 2009 23:33:28 +0200

libvirt (0.6.2-2) unstable; urgency=low

  * [031b9c1] Don't hardcode buffer size for getgrnam_r. Works around
              #520744 and fixes possible problems with implementations having
              _SC_GETGR_R_SIZE_MAX != 1024.
  * [bbe7743] respect log priority for qemu domain logs (Closes: #524145)
  * [a2e4cb0] don't rely on log_end_msg returning 0 this isn't the case
              with splashy. (Closes: #523712)
  * [ddfafda] move debug package into section debug

 -- Guido Günther <agx@sigxcpu.org>  Thu, 16 Apr 2009 15:28:31 +0200

libvirt (0.6.2-1) unstable; urgency=low

  * [99fd06c] Imported Upstream version 0.6.2 (Closes: #521785)
  * [78cd5c8] drop /var/run/libvirt created by init script
  * [2a7cb3b] move startup of libvirtd after hal (Closes: #522310)
  * [b8707ed] bump standards version 0.8.1 (no changes necessary)

 -- Guido Günther <agx@sigxcpu.org>  Thu, 09 Apr 2009 22:48:57 +0200

libvirt (0.6.1-1) unstable; urgency=low

  * [3be7341] Imported Upstream version 0.6.1
  * [38fde15] rediff Debian specific patches
  * [9b59a19] drop patches applied upstream:
        * 0004-Don-t-hardcode-ssh-port.patch
        * 0005-minimal-workaround-for-qemu-startup-race.patch
  * [95d4b7f] drop patches backported from upstream
        * 0009-libvirt_proxy-Fix-use-of-uninitalized-memory.patch
  * [8171d83] build-dep on module-init-tools so configure can figure out
    the path to modprobe

 -- Guido Günther <agx@sigxcpu.org>  Thu, 05 Mar 2009 13:58:41 +0100

libvirt (0.6.0-1) experimental; urgency=low

  * [30be86d] Imported Upstream version 0.6.0
  * [179781c] drop patches
          * fixed upstream:
                0006-Fix-missing-read-only-access-checks-CVE-2008-5086.patch
          * applied upstream:
                0004-Open-qemu-monitor-log-O_APPEND-instead-of-O_TRUNC.patch
                0005-qemu-fix-parallel-serial-mode-tcp-and-unix.patch
                0007-don-t-fail-on-missing-locales.patch
  * [d80a176] adjust remaining patches to new upstream version
  * [208c924] add minimal workaround for qemu startup race
  * [6e8caa0] restart libvirt daemon on upgrades if possible 
    (Closes: #492694, #499008)

 -- Guido Günther <agx@sigxcpu.org>  Thu, 05 Feb 2009 18:40:10 +0100

libvirt (0.5.1-7) unstable; urgency=low

  * [1238706] Recommend dnsmasq-base instead of dnsmasq this keeps us
    out of all the dnsmasq already running troubles. (Closes: #516443) -
    thanks to Bin Zhang for the suggestion and the doc update
  * [5c9dfd7] don't rotate empty logfiles (Closes: #517040)
  * [1c9a023] libvirt_proxy: Fix use of uninitalized memory We currently
    don't build this code (CVE-2009-0036).
  * [4ea1ea9] fix path to hvmloader (Closes: #517059)
  * [879b632] suggest devhelp
  * [f22f1ef] add ${misc:Depends}
  * [c6f579e] README.Debian: fix typo

 -- Guido Günther <agx@sigxcpu.org>  Thu, 26 Feb 2009 14:45:32 +0100

libvirt (0.5.1-6) unstable; urgency=low

  * upload to unstable

 -- Guido Günther <agx@sigxcpu.org>  Mon, 16 Feb 2009 21:27:21 +0100

libvirt (0.5.1-5) experimental; urgency=low

  * [d4a69d1] don't fail on missing locales (Closes: #512721)
  * [cecac4c] don't hardcode ssh port - based on a patch by Adrian
    Bridgett. (Closes: #513605)
  * [4565a65] drop superflous headers and footers from remaining patches

 -- Guido Günther <agx@sigxcpu.org>  Fri, 30 Jan 2009 23:06:29 +0100

libvirt (0.5.1-4) experimental; urgency=low

  * [2fd5224] apply upstream patch for CVE-2008-5086 (Closes: #509106)

 -- Guido Günther <agx@sigxcpu.org>  Thu, 18 Dec 2008 16:12:00 +0100

libvirt (0.5.1-3) experimental; urgency=low

  * [d30438c] create libvirt log directory (Closes: #508129)
  * [417a23c] qemu: fix parallel/serial mode "tcp" and "unix" 
    (Closes: #507608)

 -- Guido Günther <agx@sigxcpu.org>  Thu, 11 Dec 2008 12:38:01 +0100

libvirt (0.5.1-2) experimental; urgency=low

  * [4cd547b] create /var/run/libvirt (Closes: #507578)
  * [fe96870] merge back master
  * [d46313f] drop patches for issues fixed upstream
     - 0007-also-look-for-usr-bin-kvm.patch
     - 0008-Increase-initial-qemu-monitor-read-timeout.patch
     - 0009-Open-qemu-monitor-log-O_APPEND-instead-of-O_TRUNC.patch
     - 0010-raise-error-on-invalid-volume-format.patch

 -- Guido Günther <agx@sigxcpu.org>  Sat, 06 Dec 2008 10:37:12 +0100

libvirt (0.5.1-1) experimental; urgency=low

  * [d76b3a1] Imported Upstream version 0.5.1 (Closes: #507677, #507547)
  * [2e550ae] enable hal for device enumeration
  * [0d9116a] rotate qemu monitor logs (Closes: #507553) - thanks to
    Harald Staub
  * [5f85e66] depend on logrotate
  * [6e955a3] open qemu monitor O_APPEND instead of O_TRUNC for logrotate
  * [7dbea84] drop 0004-xen-prefer-xenstoraged-driver-for-
    listDomains.patch - applied upstream

 -- Guido Günther <agx@sigxcpu.org>  Fri, 05 Dec 2008 09:36:54 +0100

libvirt (0.5.0-1) experimental; urgency=low

  * [717ef21] Imported Upstream version 0.5.0
  * [b7a1fbd] enable OpenVZ support (Closes: #504597) - thanks to Pierre
    Chifflier for the patch
  * [ee3590a] drop patches, fixed upstream:
        * 0004-support-virtio-and-scsi-disks-in-qemudDomainBlockSta.patch
        * 0005-fix-define-vs.-defined-typos.patch
  * [f4f601f] bump shlibs to 0.5.0

 -- Guido Günther <agx@sigxcpu.org>  Fri, 28 Nov 2008 16:40:38 +0100

libvirt (0.4.6-10) unstable; urgency=low

  * [5878698] cherry-pick patch for CVE-2008-5086 from experimental

 -- Guido Günther <agx@sigxcpu.org>  Thu, 18 Dec 2008 16:59:45 +0100

libvirt (0.4.6-9) unstable; urgency=low

  * [d30438c] create libvirt log directory (Closes: #508129)

 -- Guido Günther <agx@sigxcpu.org>  Mon, 08 Dec 2008 10:12:28 +0100

libvirt (0.4.6-8) unstable; urgency=low

  * [e771da9] drop superflous 0011-Fix-segfault-on-missing-volume-
    format.patch - not needed.

 -- Guido Günther <agx@sigxcpu.org>  Fri, 05 Dec 2008 10:17:01 +0100

libvirt (0.4.6-7) unstable; urgency=low

  * [ea12bd9] create /var/run/libvirt fixes /var/run on tmpfs
    (Closes: #507578)
  * [97e5706] also look for /usr/bin/kvm (Closes: #507547) 
  * [311b4c1] increase initial qemu monitor read timeout 
    (Closes: #499720)
  * [fbe4e00] open qemu monitor log O_APPEND instead of O_TRUNC
  * [f8ce017] raise error on invalid volume format
  * [40edcf8] rotate qemu monitor logs (Closes: #507553) - thanks to
    Harald Staub
  * [46ea43a] fix segfault on missing volume format (Closes: #507677) -
    thanks to Daniel Veillard
  * [ee377f3] bump shlibs version to 0.4.6
  * [504d55d] depend on logrotate

 -- Guido Günther <agx@sigxcpu.org>  Thu, 04 Dec 2008 17:50:45 +0100

libvirt (0.4.6-6) unstable; urgency=low

  * [ff8e9ae] README.Debian: clarify xen configuration
  * [c07c68f] prefer xenstoraged driver for listDomains - avoids seeing "ghost
    domains" due to bugs in several versions of the xen HV

 -- Guido Günther <agx@sigxcpu.org>  Thu, 27 Nov 2008 18:06:48 +0100

libvirt (0.4.6-5) unstable; urgency=low

  * [411ada3] add more details about dnsmasq vs. libvirtd (Closes: #504605)
  * [2f8f07d] add default image dir virt-manager assumes they exist and
    they're used in the SELinux policies too. (Closes: #505577)
  * [9eb3a83] fix #define vs. #defined typos - affects non Linux architectures
    and fixes the build with gcc 4.4 (Closes: #505607) - thanks to Martin
    Michlmayr
  * [0e21634] fix uploader

 -- Guido Günther <agx@sigxcpu.org>  Fri, 14 Nov 2008 14:54:48 +0100

libvirt (0.4.6-4) unstable; urgency=low

  * upload to unstable
  * [50b27f5] add libvirt-suspendonreboot script (Closes: #501155) -
    thanks to Andreas Barth

 -- Guido Günther <agx@sigxcpu.org>  Sat, 01 Nov 2008 19:33:36 +0100

libvirt (0.4.6-3) experimental; urgency=low

  * [8fa5a3c] add a versioned recommends on qemu (Closes: #501692)
  * [d1539bc] recommend pkg-config
  * [f08bb18] explain libvirt group (Closes: #501824)

 -- Guido Günther <agx@sigxcpu.org>  Sun, 12 Oct 2008 20:27:25 +0200

libvirt (0.4.6-2) experimental; urgency=low

  * [2039095] tighten libvirt dependency
  * [06dbe8a] qemu/kvm: fix domain block stats for virtio and scsi devices 

 -- Guido Günther <agx@sigxcpu.org>  Thu, 02 Oct 2008 22:03:05 +0200

libvirt (0.4.6-1) experimental; urgency=low

  * [e20d3d4] Imported Upstream version 0.4.6
  * [0c840ab] disable numactl
  * [ca2c5cb] cleanup doc installation (Closes: #492075)
  * [714ab94] drop 0004-for-kvm-determine-maxVCPUs-at-runtime.patch - applied
    upstream 
  * [e7563a8] drop 0005-fix-crash-when-no-emulator-is-defined-for-kvm-
    qemu.patch - fixed upstream

 -- Guido Guenther <agx@sigxcpu.org>  Thu, 25 Sep 2008 12:31:45 +0200

libvirt (0.4.5-2) experimental; urgency=low

  * [17647cd] libvirt-bin.default: add keytab default
  * [0ef01e7] fix runtime vcpu detection (0004-for-kvm-determine-
    maxVCPUs-at-runtime.patch) (Closes: #495950)
  * [b91e1eb] don't crash when no emulator is defined (0005-fix-crash-
    when-no-emulator-is-defined-for-kvm-qemu.patch)

 -- Guido Guenther <agx@sigxcpu.org>  Mon, 22 Sep 2008 20:11:04 +0200

libvirt (0.4.5-1) experimental; urgency=low

  * [ab8b4e6] Imported Upstream version 0.4.5
  * [4aaef27] tighten dependency on libvirt
  * [fa253be] drop 0002-qemu-path.diff.patch - fixed upstream
  * [87fc2db] drop 0005-check-for-the-existence-of-the-migrate-
    command.patch applied upstream
  * [bc311aa] drop 0006-wrong-open-failure-detection.patch applied
    upstream
  * [38e615d] rebase the remaining patches
  * [9a04bb7] bump shlibs version to 0.4.5
  * [9fadd6f] disable LXC
  * [179c869] build-dep on libselinux1-dev for selinux support

 -- Guido Guenther <agx@sigxcpu.org>  Thu, 18 Sep 2008 19:02:55 +0200

libvirt (0.4.4-3) unstable; urgency=low

  * upload to unstable
  * [96c6727] add /var/cache/libvirt needed by qemuDriver for temporary
    storage
  * [794f95c] bump standards version to 3.8.0
  * [05184af] add README.source

 -- Guido Guenther <agx@sigxcpu.org>  Wed, 23 Jul 2008 11:30:31 -0400

libvirt (0.4.4-2) experimental; urgency=low

  * [facb983] README.Debian explain "default" network startup
  * [395a510] add /var/lib/libvirt needed for the dnsmasq lease file
  * [9c588ac] promote bridge-utils & dnsmasq to Recommends: since
    they're needed for the default NAT network
  * [9ed2cd4] recommend iptables - needed for the default NAT network

 -- Guido Guenther <agx@sigxcpu.org>  Wed, 23 Jul 2008 00:23:58 -0400

libvirt (0.4.4-1) experimental; urgency=low

  * [0ff1e68] new upstream version
  * [2098f96] rebase patches for 0.4.4
  * [abbd15e] enable with-storage-disk now that we have parted1.8
  * [3942b25] start libvirtd by default

 -- Guido Guenther <agx@sigxcpu.org>  Fri, 27 Jun 2008 10:06:00 +0200

libvirt (0.4.2-6) unstable; urgency=low

  * reenable open-iscsi support  - thanks to to the open-iscsi
    maintainers for fixing this up
  * build a libvirt0-dbg package
  * register documentation with doc-base  (Closes: #480294) - thanks to
    Tzafrir Cohen for the patch
  * control: fix typo
  * README.Debian: explain debugging

 -- Guido Guenther <agx@sigxcpu.org>  Thu, 15 May 2008 18:04:20 +0200

libvirt (0.4.2-5) unstable; urgency=low

  * no need to depend on python-all-dev we only build an extension for
    the current python version

 -- Guido Guenther <agx@sigxcpu.org>  Tue, 22 Apr 2008 11:26:13 +0200

libvirt (0.4.2-4) unstable; urgency=low

  * only build-dep on qemu on architectures that have it  
    (Closes: #476290)
  * the packages containing the daemon should suggest polkit

 -- Guido Guenther <agx@sigxcpu.org>  Fri, 18 Apr 2008 10:41:38 +0200

libvirt (0.4.2-3) unstable; urgency=low

  * drop the {build-,}dependency on open-iscsi too 
  * suggest policykit

 -- Guido Guenther <agx@sigxcpu.org>  Mon, 14 Apr 2008 15:27:20 +0200

libvirt (0.4.2-2) unstable; urgency=low

  * disable the iscsi storage backend until #423368 is fixed in unstable
  * disable polkit authentication by default so the libvirt stays accessible
    for members of the libvirt group

 -- Guido Guenther <agx@sigxcpu.org>  Mon, 14 Apr 2008 14:20:23 +0200

libvirt (0.4.2-1) unstable; urgency=low

  * drop no-mac.diff - applied upstream
  * no need to explicitly link against libpthread
  * always enable debugging
  * add Homepage URL
  * add Vcs-{Git,Browser} fields
  * symlink devhelp docs
  * enable policy kit

 -- Guido Guenther <agx@sigxcpu.org>  Fri, 11 Apr 2008 17:54:06 +0200

libvirt (0.4.1-1) experimental; urgency=low

  * new upstream version
       * Xen 3.2 fixes
       * storage pool support
  * partition based storage pools are disabled, since this needs parted 1.8
    which is only in experimental
  * update patches for new upstream release
       * boot-dev-error.diff - applied upstream
       * qemu-parse-error.diff - applied upstream
       * qemu-path.diff - adjust to new hypervisor detection code
       * rediff the rest
  * new patches:
       * no-mac.diff: don't set mac address on tun device since it breaks kvm
  * bump shlibs version 

 -- Guido Guenther <agx@sigxcpu.org>  Fri, 07 Mar 2008 10:17:21 +0100

libvirt (0.4.0-6) unstable; urgency=low

  * depend on libxen-dev (Closes:#467598)
  * allow members of the libvirt group to manage virtual machines

 -- Guido Guenther <agx@sigxcpu.org>  Sun, 02 Mar 2008 16:11:49 +0100

libvirt (0.4.0-5) unstable; urgency=low

  * thanks to the xen maintainers Debian now has a working libxen-dev, so
    enable xen support in the default build (Closes: #453826)
  * recommend netcat-openbsd for unix domain socket support (Closes: #453627)
  * README.Debian: document necessary xend options
  * fix spelling of Python 

 -- Guido Guenther <agx@sigxcpu.org>  Wed, 20 Feb 2008 11:14:22 +0100

libvirt (0.4.0-4) unstable; urgency=low

  * don't segfault on broken boot device configuration (Closes: #463686)
  * don't segfault due to missing errorhandling in the XML parsing code

 -- Guido Guenther <agx@sigxcpu.org>  Tue, 05 Feb 2008 13:12:54 +0100

libvirt (0.4.0-3) unstable; urgency=low

  * add and remove the libvirt group for the socket
  * be a bit more verbose on libvirtd reload
  * depend on adduser since we add the libvirt user
  * don't restart libvirtd on upgrades since it kills running qemus
  * enable debugging via DEB_BUILD_OPTS

 -- Guido Guenther <agx@sigxcpu.org>  Sun, 03 Feb 2008 14:21:46 +0100

libvirt (0.4.0-2) unstable; urgency=low

  * libvirt-bin.init: fix the reload target
  * add configuration examples

 -- Guido Guenther <agx@sigxcpu.org>  Sat, 15 Dec 2007 18:59:11 +0100

libvirt (0.4.0-1) unstable; urgency=low

  * new upstream version
  * enable sasl support
  * leave policykit support disabled since it's not in unstable yet
  * bump shlibs version
  * remove CVS metadata
  * rediff patches
  * libvirtd-bin.init: libvirtd supports reload

 -- Guido Guenther <agx@sigxcpu.org>  Fri, 21 Dec 2007 16:49:13 +0100

libvirt (0.3.3-6) unstable; urgency=low

  * don't include precompiled examples in the doc package (Closes: #456825)
  * remove RHism from manpage (Closes: #455859)
  * bump standards version

 -- Guido Guenther <agx@sigxcpu.org>  Wed, 19 Dec 2007 13:45:58 +0100

libvirt (0.3.3-5.xen0) unstable; urgency=low

  * rebuild with xen support

 -- Guido Guenther <agx@sigxcpu.org>  Tue, 08 Jan 2008 11:00:24 +0100

libvirt (0.3.3-5) unstable; urgency=low

  * make libs match overrides
  * move to team maintenance
  * suggest dnsmasq and bridge-utils for qemu networking
  * remove stale PID files

 -- Guido Guenther <agx@sigxcpu.org>  Thu, 13 Dec 2007 21:34:16 +0100

libvirt (0.3.3-4.xen0) unstable; urgency=low

  * UNRELEASED
  * build with xen support
  * debian/control: we also support xen

 -- Guido Guenther <agx@sigxcpu.org>  Thu, 06 Dec 2007 15:43:03 +0100

libvirt (0.3.3-4) unstable; urgency=low

  * put packages into the proper sections
  * fix messed up Standards-Version (Closes: #453900)

 -- Guido Guenther <agx@sigxcpu.org>  Sun, 02 Dec 2007 14:50:11 +0100

libvirt (0.3.3-3.xen0) unstable; urgency=low

  * build with xen support - depend on our hacked up xen-utils for that

 --  Guido Guenther <agx@sigxcpu.org>  Sat, 01 Dec 2007 16:27:32 +0000

libvirt (0.3.3-3) unstable; urgency=low

  * add initscript to start libvirtd

 -- Guido Guenther <agx@sigxcpu.org>  Wed, 28 Nov 2007 10:30:29 +0100

libvirt (0.3.3-2) unstable; urgency=low

  * debian/copyright:
      * update FSF address
      * update upstream author and copyright information
  * install the virsh manpage
  * use binary:Version instead of Source-Version

 -- Guido Guenther <agx@sigxcpu.org>  Fri, 23 Nov 2007 22:31:26 +0100

libvirt (0.3.3-1) unstable; urgency=low

  * repackage for Debian (Closes: #384300)
  * enable avahi
  * build with qemu/kvm support
  * disable xen support until #402249 is fixed
  * disable qemu autonetwork for now, causes libvirtd to seqfault
  * fix path to kvm
  * switch off DH_VERBOSE
  * thanks to the Ubuntu maintainers for their work!

 -- Guido Guenther <agx@sigxcpu.org>  Fri, 23 Nov 2007 01:58:56 +0100

libvirt (0.3.3-0ubuntu1) hardy; urgency=low

  * New upstream release.
  * Update maintainer.

 -- Soren Hansen <soren@ubuntu.com>  Wed, 14 Nov 2007 23:09:33 +0100

libvirt (0.3.0-0ubuntu2) gutsy; urgency=low

  * Add lingnutls-dev Build-Dep.

 -- Fabio M. Di Nitto <fabbione@ubuntu.com>  Mon, 16 Jul 2007 12:10:41 +0200

libvirt (0.3.0-0ubuntu1) gutsy; urgency=low

  * Import new upstram release that can actually build on xen-3.1.

 -- Fabio M. Di Nitto <fabbione@ubuntu.com>  Mon, 16 Jul 2007 10:23:04 +0200

libvirt (0.2.2-0ubuntu1) gutsy; urgency=low

  * Depends on libxen3.1-dev.

 -- Chuck Short <zulcss@ubuntu.com>  Fri, 13 Jul 2007 11:04:00 -0400

libvirt (0.2.2-0ubuntu0) gutsy; urgency=low

  * New upstream version.
  * Updated libvirt-bin.install, thanks to Marcelo Boveto Shima.

 -- Chuck Short <zulcss@ubuntu.com>  Sun, 24 Jun 2007 09:54:54 -0400

libvirt (0.1.8-0ubuntu2) feisty; urgency=low

  * Rebuild for python2.5 as the default python version.

 -- Matthias Klose <doko@ubuntu.com>  Fri, 12 Jan 2007 13:21:55 +0000

libvirt (0.1.8-0ubuntu1) feisty; urgency=low

  * Initial release

 -- Andrew Mitchell <ajmitch@ubuntu.com>  Mon, 23 Oct 2006 20:00:28 +1300
<|MERGE_RESOLUTION|>--- conflicted
+++ resolved
@@ -1,4 +1,112 @@
-<<<<<<< HEAD
+libvirt (1.2.14-2) experimental; urgency=medium
+
+  * [51ba06c] Allow testsuite to output to stderr
+    since we run the script with -x.
+
+ -- Guido Günther <agx@sigxcpu.org>  Mon, 13 Apr 2015 13:17:19 +0200
+
+libvirt (1.2.14-1) experimental; urgency=medium
+
+  * [0a436be] New upstream version 1.2.14
+
+ -- Guido Günther <agx@sigxcpu.org>  Fri, 03 Apr 2015 13:11:20 +0200
+
+libvirt (1.2.14~rc2-1) experimental; urgency=medium
+
+  * [46cb100] New upstream version 1.2.14-rc2
+  * [e4fcc35] Bump symbol versions
+  * [e55a86f] Rediff patches
+
+ -- Guido Günther <agx@sigxcpu.org>  Wed, 01 Apr 2015 21:27:52 +0200
+
+libvirt (1.2.13-1) experimental; urgency=medium
+
+  * [5a5a046] New upstream version 1.2.13
+  * [6c65940] Bump symbol versions
+  * [5755363] Rediff patches
+    This reverts commit 35a256363958bd452cafdfcadec9626b2ce6df45.
+
+ -- Guido Günther <agx@sigxcpu.org>  Tue, 10 Mar 2015 00:01:52 +0100
+
+libvirt (1.2.12-1) experimental; urgency=medium
+
+  * [06f42f7] New upstream version 1.2.12
+  * [26b55b3] Rediff patches
+
+ -- Guido Günther <agx@sigxcpu.org>  Thu, 29 Jan 2015 11:02:21 +0100
+
+libvirt (1.2.12~rc2-1) experimental; urgency=medium
+
+  * [67f2b22] New upstream version 1.2.12~rc2
+    (Closes: #776065)
+
+ -- Guido Günther <agx@sigxcpu.org>  Sun, 25 Jan 2015 13:02:59 +0100
+
+libvirt (1.2.12~rc1-1) experimental; urgency=medium
+
+  * [994d31d] Bump standards version to 3.9.6
+    no changes required
+  * [7b59a26] New upstream version 1.2.12~rc1
+  * [0a755e3] Dropped patches applied upstram.
+        lxc-Don-t-crash-on-NULL-ifname_guest_actual.patch
+        lxc-Move-setting-ifname_guest_actual-to-virLXCSetupI.patch
+    Rediff remaining patches.
+  * [9511acf] Document surprises on CPU microcode updates (Closes: #773706)
+  * [3e325df] Install lock drivers (Closes: #773706)
+  * [970de51] Bump symbol versions
+
+ -- Guido Günther <agx@sigxcpu.org>  Thu, 22 Jan 2015 12:26:54 +0100
+
+libvirt (1.2.11-1) experimental; urgency=medium
+
+  * [1377d56] lxc: Fix crash when using interface type 'direct'
+    (Closes: #769600) Thanks to Bastian Blank for the patch
+  * [88f9426] Adjust gbp.conf for experimental
+  * [0b196d9] New upstream version 1.2.11
+  * [113b58b] Rediff patches
+
+ -- Guido Günther <agx@sigxcpu.org>  Thu, 22 Jan 2015 10:29:41 +0100
+
+libvirt (1.2.11~rc1-1) experimental; urgency=medium
+
+  * [8c5ba09] Rediff patches.
+    Dropped
+         allow-libxl-to-find-default-path-to-pygrub.patch: fixed upstram
+         CVE-2014-7823-dumpxml-security-....patch: fixed upstream
+         util-Prepare-URI-formatting-for-libxml2-2.9.2.patch: fixed upstream
+  * [bdb5692] Bump symbol versions
+
+ -- Guido Günther <agx@sigxcpu.org>  Thu, 11 Dec 2014 08:15:24 +0100
+
+libvirt (1.2.10-1) experimental; urgency=medium
+
+  * [87bcfc8] New upstream version 1.2.10
+  * [214d446] CVE-2014-7823: dumpxml: security hole with migratable flag
+    (Closes: #769149)
+
+ -- Guido Günther <agx@sigxcpu.org>  Wed, 12 Nov 2014 07:44:24 +0100
+
+libvirt (1.2.10~rc2-1) experimental; urgency=medium
+
+  * [7e3dbba] New upstream version 1.2.10~rc2
+  * [a0832bc] Check if the directories exist before removing them. rmdir
+    returns nonzero otherwise and this is more strict than just using || true.
+    (Closes: #767672)
+
+ -- Guido Günther <agx@sigxcpu.org>  Sun, 02 Nov 2014 12:10:23 +0100
+
+libvirt (1.2.10~rc1-1) experimental; urgency=medium
+
+  * Upload to experimental
+  * [360da79] New upstream version 1.2.10-rc1
+  * [aba073c] Rediff patches.
+    Dropped Use-sensible-editor-...patch: Configurable now
+    Dropped qemu-use-systemd-s-TerminateMachine-...patch: Applied upstream
+  * [f739a80] Configure use of sensible-editor via ./configure
+  * [4f5511b] Update symbols
+
+ -- Guido Günther <agx@sigxcpu.org>  Thu, 30 Oct 2014 09:53:20 +0100
+
 libvirt (1.2.9-10) unstable; urgency=medium
 
   * [f5e46fb] postinst: Use '--' for all adduser options
@@ -45,116 +153,6 @@
   * [f6ffda7] vbox: fix a bug in _machineStateInactive (Closes: #770202)
 
  -- Guido Günther <agx@sigxcpu.org>  Wed, 24 Dec 2014 10:33:31 +0100
-=======
-libvirt (1.2.14-2) experimental; urgency=medium
-
-  * [51ba06c] Allow testsuite to output to stderr
-    since we run the script with -x.
-
- -- Guido Günther <agx@sigxcpu.org>  Mon, 13 Apr 2015 13:17:19 +0200
-
-libvirt (1.2.14-1) experimental; urgency=medium
-
-  * [0a436be] New upstream version 1.2.14
-
- -- Guido Günther <agx@sigxcpu.org>  Fri, 03 Apr 2015 13:11:20 +0200
-
-libvirt (1.2.14~rc2-1) experimental; urgency=medium
-
-  * [46cb100] New upstream version 1.2.14-rc2
-  * [e4fcc35] Bump symbol versions
-  * [e55a86f] Rediff patches
-
- -- Guido Günther <agx@sigxcpu.org>  Wed, 01 Apr 2015 21:27:52 +0200
-
-libvirt (1.2.13-1) experimental; urgency=medium
-
-  * [5a5a046] New upstream version 1.2.13
-  * [6c65940] Bump symbol versions
-  * [5755363] Rediff patches
-    This reverts commit 35a256363958bd452cafdfcadec9626b2ce6df45.
-
- -- Guido Günther <agx@sigxcpu.org>  Tue, 10 Mar 2015 00:01:52 +0100
-
-libvirt (1.2.12-1) experimental; urgency=medium
-
-  * [06f42f7] New upstream version 1.2.12
-  * [26b55b3] Rediff patches
-
- -- Guido Günther <agx@sigxcpu.org>  Thu, 29 Jan 2015 11:02:21 +0100
-
-libvirt (1.2.12~rc2-1) experimental; urgency=medium
-
-  * [67f2b22] New upstream version 1.2.12~rc2
-    (Closes: #776065)
-
- -- Guido Günther <agx@sigxcpu.org>  Sun, 25 Jan 2015 13:02:59 +0100
-
-libvirt (1.2.12~rc1-1) experimental; urgency=medium
-
-  * [994d31d] Bump standards version to 3.9.6
-    no changes required
-  * [7b59a26] New upstream version 1.2.12~rc1
-  * [0a755e3] Dropped patches applied upstram.
-        lxc-Don-t-crash-on-NULL-ifname_guest_actual.patch
-        lxc-Move-setting-ifname_guest_actual-to-virLXCSetupI.patch
-    Rediff remaining patches.
-  * [9511acf] Document surprises on CPU microcode updates (Closes: #773706)
-  * [3e325df] Install lock drivers (Closes: #773706)
-  * [970de51] Bump symbol versions
-
- -- Guido Günther <agx@sigxcpu.org>  Thu, 22 Jan 2015 12:26:54 +0100
-
-libvirt (1.2.11-1) experimental; urgency=medium
-
-  * [1377d56] lxc: Fix crash when using interface type 'direct'
-    (Closes: #769600) Thanks to Bastian Blank for the patch
-  * [88f9426] Adjust gbp.conf for experimental
-  * [0b196d9] New upstream version 1.2.11
-  * [113b58b] Rediff patches
-
- -- Guido Günther <agx@sigxcpu.org>  Thu, 22 Jan 2015 10:29:41 +0100
-
-libvirt (1.2.11~rc1-1) experimental; urgency=medium
-
-  * [8c5ba09] Rediff patches.
-    Dropped
-         allow-libxl-to-find-default-path-to-pygrub.patch: fixed upstram
-         CVE-2014-7823-dumpxml-security-....patch: fixed upstream
-         util-Prepare-URI-formatting-for-libxml2-2.9.2.patch: fixed upstream
-  * [bdb5692] Bump symbol versions
-
- -- Guido Günther <agx@sigxcpu.org>  Thu, 11 Dec 2014 08:15:24 +0100
-
-libvirt (1.2.10-1) experimental; urgency=medium
-
-  * [87bcfc8] New upstream version 1.2.10
-  * [214d446] CVE-2014-7823: dumpxml: security hole with migratable flag
-    (Closes: #769149)
-
- -- Guido Günther <agx@sigxcpu.org>  Wed, 12 Nov 2014 07:44:24 +0100
-
-libvirt (1.2.10~rc2-1) experimental; urgency=medium
-
-  * [7e3dbba] New upstream version 1.2.10~rc2
-  * [a0832bc] Check if the directories exist before removing them. rmdir
-    returns nonzero otherwise and this is more strict than just using || true.
-    (Closes: #767672)
-
- -- Guido Günther <agx@sigxcpu.org>  Sun, 02 Nov 2014 12:10:23 +0100
-
-libvirt (1.2.10~rc1-1) experimental; urgency=medium
-
-  * Upload to experimental
-  * [360da79] New upstream version 1.2.10-rc1
-  * [aba073c] Rediff patches.
-    Dropped Use-sensible-editor-...patch: Configurable now
-    Dropped qemu-use-systemd-s-TerminateMachine-...patch: Applied upstream
-  * [f739a80] Configure use of sensible-editor via ./configure
-  * [4f5511b] Update symbols
-
- -- Guido Günther <agx@sigxcpu.org>  Thu, 30 Oct 2014 09:53:20 +0100
->>>>>>> 2cc6d66f
 
 libvirt (1.2.9-6) unstable; urgency=medium
 
