--- conflicted
+++ resolved
@@ -1,18 +1,3 @@
-<<<<<<< HEAD
-libvirt (0.9.3-5) unstable; urgency=low
-
-  * [44874f6] Add directories chown'ed in the postinst.  Thanks to Houmehr
-    Aghabozorgi for the report (Closes: #636965)
-
- -- Guido Günther <agx@sigxcpu.org>  Thu, 11 Aug 2011 08:19:38 +0200
-
-libvirt (0.9.3-4) unstable; urgency=low
-
-  * [db6dbcc] Suggest radvd needed for IPv6
-  * [32ac1cf] Work around ICE on m68k. Thanks to Thorsten Glaser.
-
- -- Guido Günther <agx@sigxcpu.org>  Wed, 27 Jul 2011 21:26:02 +0200
-=======
 libvirt (0.9.4-2) unstable; urgency=low
 
   [ Philipp Hahn ]
@@ -47,7 +32,20 @@
   * [8ee8750] Update symbols
 
  -- Guido Günther <agx@sigxcpu.org>  Tue, 26 Jul 2011 13:12:57 +0200
->>>>>>> 6745b4a8
+
+libvirt (0.9.3-5) unstable; urgency=low
+
+  * [44874f6] Add directories chown'ed in the postinst.  Thanks to Houmehr
+    Aghabozorgi for the report (Closes: #636965)
+
+ -- Guido Günther <agx@sigxcpu.org>  Thu, 11 Aug 2011 08:19:38 +0200
+
+libvirt (0.9.3-4) unstable; urgency=low
+
+  * [db6dbcc] Suggest radvd needed for IPv6
+  * [32ac1cf] Work around ICE on m68k. Thanks to Thorsten Glaser.
+
+ -- Guido Günther <agx@sigxcpu.org>  Wed, 27 Jul 2011 21:26:02 +0200
 
 libvirt (0.9.3-3) unstable; urgency=low
 
