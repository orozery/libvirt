<<<<<<< HEAD
libvirt (0.5.1-1) experimental; urgency=low

  * [d76b3a1] Imported Upstream version 0.5.1 (Closes: #507677, #507547)
  * [2e550ae] enable hal for device enumeration
  * [0d9116a] rotate qemu monitor logs (Closes: #507553) - thanks to
    Harald Staub
  * [5f85e66] depend on logrotate
  * [6e955a3] open qemu monitor O_APPEND instead of O_TRUNC for logrotate
  * [7dbea84] drop 0004-xen-prefer-xenstoraged-driver-for-
    listDomains.patch - applied upstream

 -- Guido Günther <agx@sigxcpu.org>  Fri, 05 Dec 2008 09:36:54 +0100

libvirt (0.5.0-1) experimental; urgency=low

  * [717ef21] Imported Upstream version 0.5.0
  * [b7a1fbd] enable OpenVZ support (Closes: #504597) - thanks to Pierre
    Chifflier for the patch
  * [ee3590a] drop patches, fixed upstream:
        * 0004-support-virtio-and-scsi-disks-in-qemudDomainBlockSta.patch
        * 0005-fix-define-vs.-defined-typos.patch
  * [f4f601f] bump shlibs to 0.5.0

 -- Guido Günther <agx@sigxcpu.org>  Fri, 28 Nov 2008 16:40:38 +0100
=======
libvirt (0.4.6-8) unstable; urgency=low

  * [e771da9] drop superflous 0011-Fix-segfault-on-missing-volume-
    format.patch - not needed.

 -- Guido Günther <agx@sigxcpu.org>  Fri, 05 Dec 2008 10:17:01 +0100

libvirt (0.4.6-7) unstable; urgency=low

  * [ea12bd9] create /var/run/libvirt fixes /var/run on tmpfs
    (Closes: #507578)
  * [97e5706] also look for /usr/bin/kvm (Closes: #507547) 
  * [311b4c1] increase initial qemu monitor read timeout 
    (Closes: #499720)
  * [fbe4e00] open qemu monitor log O_APPEND instead of O_TRUNC
  * [f8ce017] raise error on invalid volume format
  * [40edcf8] rotate qemu monitor logs (Closes: #507553) - thanks to
    Harald Staub
  * [46ea43a] fix segfault on missing volume format (Closes: #507677) -
    thanks to Daniel Veillard
  * [ee377f3] bump shlibs version to 0.4.6
  * [504d55d] depend on logrotate

 -- Guido Günther <agx@sigxcpu.org>  Thu, 04 Dec 2008 17:50:45 +0100
>>>>>>> dbc4da6a

libvirt (0.4.6-6) unstable; urgency=low

  * [ff8e9ae] README.Debian: clarify xen configuration
  * [c07c68f] prefer xenstoraged driver for listDomains - avoids seeing "ghost
    domains" due to bugs in several versions of the xen HV

 -- Guido Günther <agx@sigxcpu.org>  Thu, 27 Nov 2008 18:06:48 +0100

libvirt (0.4.6-5) unstable; urgency=low

  * [411ada3] add more details about dnsmasq vs. libvirtd (Closes: #504605)
  * [2f8f07d] add default image dir virt-manager assumes they exist and
    they're used in the SELinux policies too. (Closes: #505577)
  * [9eb3a83] fix #define vs. #defined typos - affects non Linux architectures
    and fixes the build with gcc 4.4 (Closes: #505607) - thanks to Martin
    Michlmayr
  * [0e21634] fix uploader

 -- Guido Günther <agx@sigxcpu.org>  Fri, 14 Nov 2008 14:54:48 +0100

libvirt (0.4.6-4) unstable; urgency=low

  * upload to unstable
  * [50b27f5] add libvirt-suspendonreboot script (Closes: #501155) -
    thanks to Andreas Barth

 -- Guido Günther <agx@sigxcpu.org>  Sat, 01 Nov 2008 19:33:36 +0100

libvirt (0.4.6-3) experimental; urgency=low

  * [8fa5a3c] add a versioned recommends on qemu (Closes: #501692)
  * [d1539bc] recommend pkg-config
  * [f08bb18] explain libvirt group (Closes: #501824)

 -- Guido Günther <agx@sigxcpu.org>  Sun, 12 Oct 2008 20:27:25 +0200

libvirt (0.4.6-2) experimental; urgency=low

  * [2039095] tighten libvirt dependency
  * [06dbe8a] qemu/kvm: fix domain block stats for virtio and scsi devices 

 -- Guido Günther <agx@sigxcpu.org>  Thu, 02 Oct 2008 22:03:05 +0200

libvirt (0.4.6-1) experimental; urgency=low

  * [e20d3d4] Imported Upstream version 0.4.6
  * [0c840ab] disable numactl
  * [ca2c5cb] cleanup doc installation (Closes: #492075)
  * [714ab94] drop 0004-for-kvm-determine-maxVCPUs-at-runtime.patch - applied
    upstream 
  * [e7563a8] drop 0005-fix-crash-when-no-emulator-is-defined-for-kvm-
    qemu.patch - fixed upstream

 -- Guido Guenther <agx@sigxcpu.org>  Thu, 25 Sep 2008 12:31:45 +0200

libvirt (0.4.5-2) experimental; urgency=low

  * [17647cd] libvirt-bin.default: add keytab default
  * [0ef01e7] fix runtime vcpu detection (0004-for-kvm-determine-
    maxVCPUs-at-runtime.patch) (Closes: #495950)
  * [b91e1eb] don't crash when no emulator is defined (0005-fix-crash-
    when-no-emulator-is-defined-for-kvm-qemu.patch)

 -- Guido Guenther <agx@sigxcpu.org>  Mon, 22 Sep 2008 20:11:04 +0200

libvirt (0.4.5-1) experimental; urgency=low

  * [ab8b4e6] Imported Upstream version 0.4.5
  * [4aaef27] tighten dependency on libvirt
  * [fa253be] drop 0002-qemu-path.diff.patch - fixed upstream
  * [87fc2db] drop 0005-check-for-the-existence-of-the-migrate-
    command.patch applied upstream
  * [bc311aa] drop 0006-wrong-open-failure-detection.patch applied
    upstream
  * [38e615d] rebase the remaining patches
  * [9a04bb7] bump shlibs version to 0.4.5
  * [9fadd6f] disable LXC
  * [179c869] build-dep on libselinux1-dev for selinux support

 -- Guido Guenther <agx@sigxcpu.org>  Thu, 18 Sep 2008 19:02:55 +0200

libvirt (0.4.4-3) unstable; urgency=low

  * upload to unstable
  * [96c6727] add /var/cache/libvirt needed by qemuDriver for temporary
    storage
  * [794f95c] bump standards version to 3.8.0
  * [05184af] add README.source

 -- Guido Guenther <agx@sigxcpu.org>  Wed, 23 Jul 2008 11:30:31 -0400

libvirt (0.4.4-2) experimental; urgency=low

  * [facb983] README.Debian explain "default" network startup
  * [395a510] add /var/lib/libvirt needed for the dnsmasq lease file
  * [9c588ac] promote bridge-utils & dnsmasq to Recommends: since
    they're needed for the default NAT network
  * [9ed2cd4] recommend iptables - needed for the default NAT network

 -- Guido Guenther <agx@sigxcpu.org>  Wed, 23 Jul 2008 00:23:58 -0400

libvirt (0.4.4-1) experimental; urgency=low

  * [0ff1e68] new upstream version
  * [2098f96] rebase patches for 0.4.4
  * [abbd15e] enable with-storage-disk now that we have parted1.8
  * [3942b25] start libvirtd by default

 -- Guido Guenther <agx@sigxcpu.org>  Fri, 27 Jun 2008 10:06:00 +0200

libvirt (0.4.2-6) unstable; urgency=low

  * reenable open-iscsi support  - thanks to to the open-iscsi
    maintainers for fixing this up
  * build a libvirt0-dbg package
  * register documentation with doc-base  (Closes: #480294) - thanks to
    Tzafrir Cohen for the patch
  * control: fix typo
  * README.Debian: explain debugging

 -- Guido Guenther <agx@sigxcpu.org>  Thu, 15 May 2008 18:04:20 +0200

libvirt (0.4.2-5) unstable; urgency=low

  * no need to depend on python-all-dev we only build an extension for
    the current python version

 -- Guido Guenther <agx@sigxcpu.org>  Tue, 22 Apr 2008 11:26:13 +0200

libvirt (0.4.2-4) unstable; urgency=low

  * only build-dep on qemu on architectures that have it  
    (Closes: #476290)
  * the packages containing the daemon should suggest polkit

 -- Guido Guenther <agx@sigxcpu.org>  Fri, 18 Apr 2008 10:41:38 +0200

libvirt (0.4.2-3) unstable; urgency=low

  * drop the {build-,}dependency on open-iscsi too 
  * suggest policykit

 -- Guido Guenther <agx@sigxcpu.org>  Mon, 14 Apr 2008 15:27:20 +0200

libvirt (0.4.2-2) unstable; urgency=low

  * disable the iscsi storage backend until #423368 is fixed in unstable
  * disable polkit authentication by default so the libvirt stays accessible
    for members of the libvirt group

 -- Guido Guenther <agx@sigxcpu.org>  Mon, 14 Apr 2008 14:20:23 +0200

libvirt (0.4.2-1) unstable; urgency=low

  * drop no-mac.diff - applied upstream
  * no need to explicitly link against libpthread
  * always enable debugging
  * add Homepage URL
  * add Vcs-{Git,Browser} fields
  * symlink devhelp docs
  * enable policy kit

 -- Guido Guenther <agx@sigxcpu.org>  Fri, 11 Apr 2008 17:54:06 +0200

libvirt (0.4.1-1) experimental; urgency=low

  * new upstream version
       * Xen 3.2 fixes
       * storage pool support
  * partition based storage pools are disabled, since this needs parted 1.8
    which is only in experimental
  * update patches for new upstream release
       * boot-dev-error.diff - applied upstream
       * qemu-parse-error.diff - applied upstream
       * qemu-path.diff - adjust to new hypervisor detection code
       * rediff the rest
  * new patches:
       * no-mac.diff: don't set mac address on tun device since it breaks kvm
  * bump shlibs version 

 -- Guido Guenther <agx@sigxcpu.org>  Fri, 07 Mar 2008 10:17:21 +0100

libvirt (0.4.0-6) unstable; urgency=low

  * depend on libxen-dev (Closes:#467598)
  * allow members of the libvirt group to manage virtual machines

 -- Guido Guenther <agx@sigxcpu.org>  Sun, 02 Mar 2008 16:11:49 +0100

libvirt (0.4.0-5) unstable; urgency=low

  * thanks to the xen maintainers Debian now has a working libxen-dev, so
    enable xen support in the default build (Closes: #453826)
  * recommend netcat-openbsd for unix domain socket support (Closes: #453627)
  * README.Debian: document necessary xend options
  * fix spelling of Python 

 -- Guido Guenther <agx@sigxcpu.org>  Wed, 20 Feb 2008 11:14:22 +0100

libvirt (0.4.0-4) unstable; urgency=low

  * don't segfault on broken boot device configuration (Closes: #463686)
  * don't segfault due to missing errorhandling in the XML parsing code

 -- Guido Guenther <agx@sigxcpu.org>  Tue, 05 Feb 2008 13:12:54 +0100

libvirt (0.4.0-3) unstable; urgency=low

  * add and remove the libvirt group for the socket
  * be a bit more verbose on libvirtd reload
  * depend on adduser since we add the libvirt user
  * don't restart libvirtd on upgrades since it kills running qemus
  * enable debugging via DEB_BUILD_OPTS

 -- Guido Guenther <agx@sigxcpu.org>  Sun, 03 Feb 2008 14:21:46 +0100

libvirt (0.4.0-2) unstable; urgency=low

  * libvirt-bin.init: fix the reload target
  * add configuration examples

 -- Guido Guenther <agx@sigxcpu.org>  Sat, 15 Dec 2007 18:59:11 +0100

libvirt (0.4.0-1) unstable; urgency=low

  * new upstream version
  * enable sasl support
  * leave policykit support disabled since it's not in unstable yet
  * bump shlibs version
  * remove CVS metadata
  * rediff patches
  * libvirtd-bin.init: libvirtd supports reload

 -- Guido Guenther <agx@sigxcpu.org>  Fri, 21 Dec 2007 16:49:13 +0100

libvirt (0.3.3-6) unstable; urgency=low

  * don't include precompiled examples in the doc package (Closes: #456825)
  * remove RHism from manpage (Closes: #455859)
  * bump standards version

 -- Guido Guenther <agx@sigxcpu.org>  Wed, 19 Dec 2007 13:45:58 +0100

libvirt (0.3.3-5.xen0) unstable; urgency=low

  * rebuild with xen support

 -- Guido Guenther <agx@sigxcpu.org>  Tue, 08 Jan 2008 11:00:24 +0100

libvirt (0.3.3-5) unstable; urgency=low

  * make libs match overrides
  * move to team maintenance
  * suggest dnsmasq and bridge-utils for qemu networking
  * remove stale PID files

 -- Guido Guenther <agx@sigxcpu.org>  Thu, 13 Dec 2007 21:34:16 +0100

libvirt (0.3.3-4.xen0) unstable; urgency=low

  * UNRELEASED
  * build with xen support
  * debian/control: we also support xen

 -- Guido Guenther <agx@sigxcpu.org>  Thu, 06 Dec 2007 15:43:03 +0100

libvirt (0.3.3-4) unstable; urgency=low

  * put packages into the proper sections
  * fix messed up Standards-Version (Closes: #453900)

 -- Guido Guenther <agx@sigxcpu.org>  Sun, 02 Dec 2007 14:50:11 +0100

libvirt (0.3.3-3.xen0) unstable; urgency=low

  * build with xen support - depend on our hacked up xen-utils for that

 --  Guido Guenther <agx@sigxcpu.org>  Sat, 01 Dec 2007 16:27:32 +0000

libvirt (0.3.3-3) unstable; urgency=low

  * add initscript to start libvirtd

 -- Guido Guenther <agx@sigxcpu.org>  Wed, 28 Nov 2007 10:30:29 +0100

libvirt (0.3.3-2) unstable; urgency=low

  * debian/copyright:
      * update FSF address
      * update upstream author and copyright information
  * install the virsh manpage
  * use binary:Version instead of Source-Version

 -- Guido Guenther <agx@sigxcpu.org>  Fri, 23 Nov 2007 22:31:26 +0100

libvirt (0.3.3-1) unstable; urgency=low

  * repackage for Debian (Closes: #384300)
  * enable avahi
  * build with qemu/kvm support
  * disable xen support until #402249 is fixed
  * disable qemu autonetwork for now, causes libvirtd to seqfault
  * fix path to kvm
  * switch off DH_VERBOSE
  * thanks to the Ubuntu maintainers for their work!

 -- Guido Guenther <agx@sigxcpu.org>  Fri, 23 Nov 2007 01:58:56 +0100

libvirt (0.3.3-0ubuntu1) hardy; urgency=low

  * New upstream release.
  * Update maintainer.

 -- Soren Hansen <soren@ubuntu.com>  Wed, 14 Nov 2007 23:09:33 +0100

libvirt (0.3.0-0ubuntu2) gutsy; urgency=low

  * Add lingnutls-dev Build-Dep.

 -- Fabio M. Di Nitto <fabbione@ubuntu.com>  Mon, 16 Jul 2007 12:10:41 +0200

libvirt (0.3.0-0ubuntu1) gutsy; urgency=low

  * Import new upstram release that can actually build on xen-3.1.

 -- Fabio M. Di Nitto <fabbione@ubuntu.com>  Mon, 16 Jul 2007 10:23:04 +0200

libvirt (0.2.2-0ubuntu1) gutsy; urgency=low

  * Depends on libxen3.1-dev.

 -- Chuck Short <zulcss@ubuntu.com>  Fri, 13 Jul 2007 11:04:00 -0400

libvirt (0.2.2-0ubuntu0) gutsy; urgency=low

  * New upstream version.
  * Updated libvirt-bin.install, thanks to Marcelo Boveto Shima.

 -- Chuck Short <zulcss@ubuntu.com>  Sun, 24 Jun 2007 09:54:54 -0400

libvirt (0.1.8-0ubuntu2) feisty; urgency=low

  * Rebuild for python2.5 as the default python version.

 -- Matthias Klose <doko@ubuntu.com>  Fri, 12 Jan 2007 13:21:55 +0000

libvirt (0.1.8-0ubuntu1) feisty; urgency=low

  * Initial release

 -- Andrew Mitchell <ajmitch@ubuntu.com>  Mon, 23 Oct 2006 20:00:28 +1300
<|MERGE_RESOLUTION|>--- conflicted
+++ resolved
@@ -1,4 +1,3 @@
-<<<<<<< HEAD
 libvirt (0.5.1-1) experimental; urgency=low
 
   * [d76b3a1] Imported Upstream version 0.5.1 (Closes: #507677, #507547)
@@ -23,7 +22,7 @@
   * [f4f601f] bump shlibs to 0.5.0
 
  -- Guido Günther <agx@sigxcpu.org>  Fri, 28 Nov 2008 16:40:38 +0100
-=======
+
 libvirt (0.4.6-8) unstable; urgency=low
 
   * [e771da9] drop superflous 0011-Fix-segfault-on-missing-volume-
@@ -48,7 +47,6 @@
   * [504d55d] depend on logrotate
 
  -- Guido Günther <agx@sigxcpu.org>  Thu, 04 Dec 2008 17:50:45 +0100
->>>>>>> dbc4da6a
 
 libvirt (0.4.6-6) unstable; urgency=low
 
