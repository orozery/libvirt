#!/usr/bin/make -f

DEB_PYTHON_SYSTEM=pycentral
DEB_DH_INSTALL_SOURCEDIR = debian/tmp

ifneq (,$(findstring $(DEB_HOST_ARCH), i386 amd64))
  BUILD_XEN=--with-xen
else
  BUILD_XEN=--without-xen
endif

include /usr/share/cdbs/1/rules/debhelper.mk
include /usr/share/cdbs/1/class/autotools.mk
include /usr/share/cdbs/1/class/python-distutils.mk
include /usr/share/cdbs/1/rules/patchsys-quilt.mk

DEB_CONFIGURE_EXTRA_FLAGS :=     \
	--disable-rpath          \
	--with-qemu              \
	--with-openvz            \
	--without-lxc            \
	--with-avahi             \
	--with-sasl              \
	--with-polkit		 \
        --with-hal		 \
        --with-storage-fs        \
        --with-storage-lvm       \
        --with-storage-iscsi     \
        --with-storage-disk      \
	--with-init-scripts=none \
	--without-numactl	 \
	--enable-debug		 \
	$(BUILD_XEN)

DEB_DBG_PACKAGES = libvirt0-dbg
DEB_DBG_PACKAGE_libvirt0 = libvirt0-dbg
DEB_PYTHON_SETUP_CMD := /dev/null
<<<<<<< HEAD
DEB_DH_MAKESHLIBS_ARGS_libvirt0 += -V 'libvirt0 (>= 0.5.0)'
=======
DEB_DH_MAKESHLIBS_ARGS_libvirt0 += -V 'libvirt0 (>= 0.4.6)'
>>>>>>> dbc4da6a
DEB_DH_INSTALLINIT_ARGS := --no-restart-on-upgrade
DEB_DH_INSTALLLOGROTATE_ARGS := --name=libvirtd

EXAMPLES=debian/libvirt-doc/usr/share/doc/libvirt-doc/examples/

binary-install/libvirt-doc::
<<<<<<< HEAD
	cd $(EXAMPLES) && rm -rf .libs *.o info1 suspend ../html/CVS
=======
	cd $(EXAMPLES) && rm -rf .libs *.o info1 suspend ../html/CVS
>>>>>>> dbc4da6a
<|MERGE_RESOLUTION|>--- conflicted
+++ resolved
@@ -35,19 +35,11 @@
 DEB_DBG_PACKAGES = libvirt0-dbg
 DEB_DBG_PACKAGE_libvirt0 = libvirt0-dbg
 DEB_PYTHON_SETUP_CMD := /dev/null
-<<<<<<< HEAD
 DEB_DH_MAKESHLIBS_ARGS_libvirt0 += -V 'libvirt0 (>= 0.5.0)'
-=======
-DEB_DH_MAKESHLIBS_ARGS_libvirt0 += -V 'libvirt0 (>= 0.4.6)'
->>>>>>> dbc4da6a
 DEB_DH_INSTALLINIT_ARGS := --no-restart-on-upgrade
 DEB_DH_INSTALLLOGROTATE_ARGS := --name=libvirtd
 
 EXAMPLES=debian/libvirt-doc/usr/share/doc/libvirt-doc/examples/
 
 binary-install/libvirt-doc::
-<<<<<<< HEAD
-	cd $(EXAMPLES) && rm -rf .libs *.o info1 suspend ../html/CVS
-=======
-	cd $(EXAMPLES) && rm -rf .libs *.o info1 suspend ../html/CVS
->>>>>>> dbc4da6a
+	cd $(EXAMPLES) && rm -rf .libs *.o info1 suspend ../html/CVS