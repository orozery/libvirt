--- conflicted
+++ resolved
@@ -9,13 +9,8 @@
 
 Package: libvirt-bin
 Architecture: any
-<<<<<<< HEAD
-Depends: ${shlibs:Depends}
+Depends: ${shlibs:Depends}, adduser
 Enhances: qemu, kvm, xen
-=======
-Depends: ${shlibs:Depends}, adduser
-Enhances: qemu, kvm
->>>>>>> 285e7a5a
 Section: admin
 Suggests: dnsmasq, bridge-utils
 Description: the programs for the libvirt library
