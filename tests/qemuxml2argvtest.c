#include <config.h>

#include <stdio.h>
#include <stdlib.h>
#include <unistd.h>
#include <string.h>

#include <sys/types.h>
#include <fcntl.h>

#include "testutils.h"

#ifdef WITH_QEMU

# include "internal.h"
# include "viralloc.h"
# include "qemu/qemu_capabilities.h"
# include "qemu/qemu_command.h"
# include "qemu/qemu_domain.h"
# include "datatypes.h"
# include "cpu/cpu_map.h"

# include "testutilsqemu.h"

static const char *abs_top_srcdir;
static virQEMUDriver driver;

static unsigned char *
fakeSecretGetValue(virSecretPtr obj ATTRIBUTE_UNUSED,
                   size_t *value_size,
                   unsigned int fakeflags ATTRIBUTE_UNUSED,
                   unsigned int internalFlags ATTRIBUTE_UNUSED)
{
    char *secret = strdup("AQCVn5hO6HzFAhAAq0NCv8jtJcIcE+HOBlMQ1A");
    if (!secret) {
        return NULL;
    }
    *value_size = strlen(secret);
    return (unsigned char *) secret;
}

static virSecretPtr
fakeSecretLookupByUsage(virConnectPtr conn,
                        int usageType ATTRIBUTE_UNUSED,
                        const char *usageID)
{
    unsigned char uuid[VIR_UUID_BUFLEN];
    if (STRNEQ(usageID, "mycluster_myname"))
        return NULL;

    virUUIDGenerate(uuid);
    return virGetSecret(conn, uuid, usageType, usageID);
}

static int
fakeSecretClose(virConnectPtr conn ATTRIBUTE_UNUSED)
{
    return 0;
}

static virSecretDriver fakeSecretDriver = {
    .name = "fake_secret",
    .secretOpen = NULL,
    .secretClose = fakeSecretClose,
    .connectNumOfSecrets = NULL,
    .connectListSecrets = NULL,
    .secretLookupByUUID = NULL,
    .secretLookupByUsage = fakeSecretLookupByUsage,
    .secretDefineXML = NULL,
    .secretGetXMLDesc = NULL,
    .secretSetValue = NULL,
    .secretGetValue = fakeSecretGetValue,
    .secretUndefine = NULL,
};

typedef enum {
    FLAG_EXPECT_ERROR       = 1 << 0,
    FLAG_EXPECT_FAILURE     = 1 << 1,
    FLAG_EXPECT_PARSE_ERROR = 1 << 2,
    FLAG_JSON               = 1 << 3,
} virQemuXML2ArgvTestFlags;

static int testCompareXMLToArgvFiles(const char *xml,
                                     const char *cmdline,
                                     virQEMUCapsPtr extraFlags,
                                     const char *migrateFrom,
                                     int migrateFd,
                                     virQemuXML2ArgvTestFlags flags)
{
    char *expectargv = NULL;
    int len;
    char *actualargv = NULL;
    int ret = -1;
    virDomainDefPtr vmdef = NULL;
    virDomainChrSourceDef monitor_chr;
    virConnectPtr conn;
    char *log = NULL;
    virCommandPtr cmd = NULL;

    if (!(conn = virGetConnect()))
        goto out;
    conn->secretDriver = &fakeSecretDriver;

    if (!(vmdef = virDomainDefParseFile(xml, driver.caps, driver.xmlopt,
                                        QEMU_EXPECTED_VIRT_TYPES,
                                        VIR_DOMAIN_XML_INACTIVE))) {
        if (flags & FLAG_EXPECT_PARSE_ERROR)
            goto ok;
        goto out;
    }

    if (virQEMUCapsGet(extraFlags, QEMU_CAPS_DOMID))
        vmdef->id = 6;
    else
        vmdef->id = -1;

    memset(&monitor_chr, 0, sizeof(monitor_chr));
    monitor_chr.type = VIR_DOMAIN_CHR_TYPE_UNIX;
    monitor_chr.data.nix.path = (char *)"/tmp/test-monitor";
    monitor_chr.data.nix.listen = true;

    virQEMUCapsSetList(extraFlags,
                       QEMU_CAPS_VNC_COLON,
                       QEMU_CAPS_NO_REBOOT,
                       QEMU_CAPS_NO_ACPI,
                       QEMU_CAPS_LAST);

    if (STREQ(vmdef->os.machine, "pc") &&
        STREQ(vmdef->emulator, "/usr/bin/qemu-system-x86_64")) {
        VIR_FREE(vmdef->os.machine);
        if (!(vmdef->os.machine = strdup("pc-0.11")))
            goto out;
    }

    if (virQEMUCapsGet(extraFlags, QEMU_CAPS_DEVICE)) {
        if (qemuDomainAssignAddresses(vmdef, extraFlags, NULL)) {
            if (flags & FLAG_EXPECT_ERROR)
                goto ok;
            goto out;
        }
    }

    log = virtTestLogContentAndReset();
    VIR_FREE(log);
    virResetLastError();

    if (vmdef->os.arch == VIR_ARCH_X86_64 ||
        vmdef->os.arch == VIR_ARCH_I686) {
        virQEMUCapsSet(extraFlags, QEMU_CAPS_PCI_MULTIBUS);
    }

    if (qemuAssignDeviceAliases(vmdef, extraFlags) < 0)
        goto out;

    if (!(cmd = qemuBuildCommandLine(conn, &driver, vmdef, &monitor_chr,
                                     (flags & FLAG_JSON), extraFlags,
                                     migrateFrom, migrateFd, NULL,
                                     VIR_NETDEV_VPORT_PROFILE_OP_NO_OP))) {
        if (flags & FLAG_EXPECT_FAILURE) {
            ret = 0;
            virResetLastError();
        }
        goto out;
    } else if (flags & FLAG_EXPECT_FAILURE) {
        if (virTestGetDebug())
            fprintf(stderr, "qemuBuildCommandLine should have failed\n");
        goto out;
    }

    if (!!virGetLastError() != !!(flags & FLAG_EXPECT_ERROR)) {
        if (virTestGetDebug() && (log = virtTestLogContentAndReset()))
            fprintf(stderr, "\n%s", log);
        goto out;
    }

    if (!(actualargv = virCommandToString(cmd)))
        goto out;

    len = virtTestLoadFile(cmdline, &expectargv);
    if (len < 0)
        goto out;
    if (len && expectargv[len - 1] == '\n')
        expectargv[len - 1] = '\0';

    if (STRNEQ(expectargv, actualargv)) {
        virtTestDifference(stderr, expectargv, actualargv);
        goto out;
    }

 ok:
    if (flags & FLAG_EXPECT_ERROR) {
        /* need to suppress the errors */
        virResetLastError();
    }

    ret = 0;

out:
    VIR_FREE(log);
    VIR_FREE(expectargv);
    VIR_FREE(actualargv);
    virCommandFree(cmd);
    virDomainDefFree(vmdef);
    virObjectUnref(conn);
    return ret;
}


struct testInfo {
    const char *name;
    virQEMUCapsPtr extraFlags;
    const char *migrateFrom;
    int migrateFd;
    unsigned int flags;
};

static int
testCompareXMLToArgvHelper(const void *data)
{
    int result = -1;
    const struct testInfo *info = data;
    char *xml = NULL;
    char *args = NULL;
    unsigned int flags = info->flags;

    if (virAsprintf(&xml, "%s/qemuxml2argvdata/qemuxml2argv-%s.xml",
                    abs_srcdir, info->name) < 0 ||
        virAsprintf(&args, "%s/qemuxml2argvdata/qemuxml2argv-%s.args",
                    abs_srcdir, info->name) < 0)
        goto cleanup;

    if (virQEMUCapsGet(info->extraFlags, QEMU_CAPS_MONITOR_JSON))
        flags |= FLAG_JSON;

    result = testCompareXMLToArgvFiles(xml, args, info->extraFlags,
                                       info->migrateFrom, info->migrateFd,
                                       flags);

cleanup:
    VIR_FREE(xml);
    VIR_FREE(args);
    return result;
}


static int
testAddCPUModels(virQEMUCapsPtr caps, bool skipLegacy)
{
    const char *newModels[] = {
        "Opteron_G3", "Opteron_G2", "Opteron_G1",
        "Nehalem", "Penryn", "Conroe",
    };
    const char *legacyModels[] = {
        "n270", "athlon", "pentium3", "pentium2", "pentium",
        "486", "coreduo", "kvm32", "qemu32", "kvm64",
        "core2duo", "phenom", "qemu64",
    };
    size_t i;

    for (i = 0 ; i < ARRAY_CARDINALITY(newModels) ; i++) {
        if (virQEMUCapsAddCPUDefinition(caps, newModels[i]) < 0)
            return -1;
    }
    if (skipLegacy)
        return 0;
    for (i = 0 ; i < ARRAY_CARDINALITY(legacyModels) ; i++) {
        if (virQEMUCapsAddCPUDefinition(caps, legacyModels[i]) < 0)
            return -1;
    }
    return 0;
}


static int
mymain(void)
{
    int ret = 0;
    char *map = NULL;
    bool skipLegacyCPUs = false;

    abs_top_srcdir = getenv("abs_top_srcdir");
    if (!abs_top_srcdir)
        abs_top_srcdir = "..";

    driver.config = virQEMUDriverConfigNew(false);
    VIR_FREE(driver.config->spiceListen);
    VIR_FREE(driver.config->vncListen);

    VIR_FREE(driver.config->vncTLSx509certdir);
    if ((driver.config->vncTLSx509certdir = strdup("/etc/pki/libvirt-vnc")) == NULL)
        return EXIT_FAILURE;
    VIR_FREE(driver.config->spiceTLSx509certdir);
    if ((driver.config->spiceTLSx509certdir = strdup("/etc/pki/libvirt-spice")) == NULL)
        return EXIT_FAILURE;

    if ((driver.caps = testQemuCapsInit()) == NULL)
        return EXIT_FAILURE;
    if (!(driver.xmlopt = virQEMUDriverCreateXMLConf(&driver)))
        return EXIT_FAILURE;
    VIR_FREE(driver.config->stateDir);
    if ((driver.config->stateDir = strdup("/nowhere")) == NULL)
        return EXIT_FAILURE;
    VIR_FREE(driver.config->hugetlbfsMount);
    if ((driver.config->hugetlbfsMount = strdup("/dev/hugepages")) == NULL)
        return EXIT_FAILURE;
    VIR_FREE(driver.config->hugepagePath);
    if ((driver.config->hugepagePath = strdup("/dev/hugepages/libvirt/qemu")) == NULL)
        return EXIT_FAILURE;
    driver.config->spiceTLS = 1;
    if (!(driver.config->spicePassword = strdup("123456")))
        return EXIT_FAILURE;
    if (virAsprintf(&map, "%s/src/cpu/cpu_map.xml", abs_top_srcdir) < 0 ||
        cpuMapOverride(map) < 0) {
        VIR_FREE(map);
        return EXIT_FAILURE;
    }

# define DO_TEST_FULL(name, migrateFrom, migrateFd, flags, ...)         \
    do {                                                                \
        static struct testInfo info = {                                 \
<<<<<<< HEAD
            name, NULL, migrateFrom, migrateFd,                         \
            expectError, expectFailure                                  \
=======
            name, NULL, migrateFrom, migrateFd, (flags)                 \
>>>>>>> c90d7567
        };                                                              \
        if (!(info.extraFlags = virQEMUCapsNew()))                      \
            return EXIT_FAILURE;                                        \
        if (testAddCPUModels(info.extraFlags, skipLegacyCPUs) < 0)      \
            return EXIT_FAILURE;                                        \
        virQEMUCapsSetList(info.extraFlags, __VA_ARGS__, QEMU_CAPS_LAST);\
        if (virtTestRun("QEMU XML-2-ARGV " name,                        \
                        1, testCompareXMLToArgvHelper, &info) < 0)      \
            ret = -1;                                                   \
        virObjectUnref(info.extraFlags);                                \
    } while (0)

# define DO_TEST(name, ...)                                             \
    DO_TEST_FULL(name, NULL, -1, 0, __VA_ARGS__)

# define DO_TEST_ERROR(name, ...)                                       \
    DO_TEST_FULL(name, NULL, -1, FLAG_EXPECT_ERROR, __VA_ARGS__)

# define DO_TEST_FAILURE(name, ...)                                     \
    DO_TEST_FULL(name, NULL, -1, FLAG_EXPECT_FAILURE, __VA_ARGS__)

# define DO_TEST_PARSE_ERROR(name, ...)                                 \
    DO_TEST_FULL(name, NULL, -1,                                        \
                 FLAG_EXPECT_PARSE_ERROR | FLAG_EXPECT_ERROR,           \
                 __VA_ARGS__)

# define NONE QEMU_CAPS_LAST

    /* Unset or set all envvars here that are copied in qemudBuildCommandLine
     * using ADD_ENV_COPY, otherwise these tests may fail due to unexpected
     * values for these envvars */
    setenv("PATH", "/bin", 1);
    setenv("USER", "test", 1);
    setenv("LOGNAME", "test", 1);
    setenv("HOME", "/home/test", 1);
    unsetenv("TMPDIR");
    unsetenv("LD_PRELOAD");
    unsetenv("LD_LIBRARY_PATH");
    unsetenv("QEMU_AUDIO_DRV");
    unsetenv("SDL_AUDIODRIVER");

    DO_TEST("minimal", QEMU_CAPS_NAME);
    DO_TEST("minimal-s390", QEMU_CAPS_NAME);
    DO_TEST("machine-aliases1", NONE);
    DO_TEST("machine-aliases2", QEMU_CAPS_KVM);
    DO_TEST("machine-core-on", QEMU_CAPS_MACHINE_OPT,
            QEMU_CAPS_DUMP_GUEST_CORE);
    DO_TEST("machine-core-off", QEMU_CAPS_MACHINE_OPT,
            QEMU_CAPS_DUMP_GUEST_CORE);
    DO_TEST_FAILURE("machine-core-on", NONE);
    DO_TEST_FAILURE("machine-core-on", QEMU_CAPS_MACHINE_OPT);
    DO_TEST("machine-usb-opt", QEMU_CAPS_MACHINE_OPT,
            QEMU_CAPS_MACHINE_USB_OPT);
    DO_TEST("kvm", QEMU_CAPS_MACHINE_OPT);
    DO_TEST("boot-cdrom", NONE);
    DO_TEST("boot-network", NONE);
    DO_TEST("boot-floppy", NONE);
    DO_TEST("boot-multi", QEMU_CAPS_BOOT_MENU);
    DO_TEST("boot-menu-enable",
            QEMU_CAPS_BOOT_MENU, QEMU_CAPS_DEVICE, QEMU_CAPS_DRIVE);
    DO_TEST("boot-menu-enable",
            QEMU_CAPS_BOOT_MENU, QEMU_CAPS_DEVICE, QEMU_CAPS_DRIVE,
            QEMU_CAPS_BOOTINDEX);
    DO_TEST("boot-menu-disable", QEMU_CAPS_BOOT_MENU);
    DO_TEST("boot-menu-disable-drive",
            QEMU_CAPS_BOOT_MENU, QEMU_CAPS_DEVICE, QEMU_CAPS_DRIVE);
    DO_TEST("boot-menu-disable-drive-bootindex",
            QEMU_CAPS_BOOT_MENU, QEMU_CAPS_DEVICE, QEMU_CAPS_DRIVE,
            QEMU_CAPS_BOOTINDEX);
    DO_TEST_PARSE_ERROR("boot-dev+order",
            QEMU_CAPS_BOOTINDEX, QEMU_CAPS_DRIVE, QEMU_CAPS_DEVICE,
            QEMU_CAPS_VIRTIO_BLK_SCSI, QEMU_CAPS_VIRTIO_BLK_SG_IO);
    DO_TEST("boot-order",
            QEMU_CAPS_BOOTINDEX, QEMU_CAPS_DRIVE, QEMU_CAPS_DEVICE,
            QEMU_CAPS_VIRTIO_BLK_SCSI, QEMU_CAPS_VIRTIO_BLK_SG_IO);
    DO_TEST("boot-complex",
            QEMU_CAPS_DEVICE, QEMU_CAPS_DRIVE, QEMU_CAPS_DRIVE_BOOT,
            QEMU_CAPS_VIRTIO_BLK_SCSI, QEMU_CAPS_VIRTIO_BLK_SG_IO);
    DO_TEST("boot-complex-bootindex",
            QEMU_CAPS_DEVICE, QEMU_CAPS_DRIVE, QEMU_CAPS_DRIVE_BOOT,
            QEMU_CAPS_BOOTINDEX,
            QEMU_CAPS_VIRTIO_BLK_SCSI, QEMU_CAPS_VIRTIO_BLK_SG_IO);
    DO_TEST("bootloader", QEMU_CAPS_DOMID, QEMU_CAPS_KVM);

    DO_TEST("reboot-timeout-disabled", QEMU_CAPS_REBOOT_TIMEOUT);
    DO_TEST("reboot-timeout-enabled", QEMU_CAPS_REBOOT_TIMEOUT);
    DO_TEST_FAILURE("reboot-timeout-enabled", NONE);

    DO_TEST("bios", QEMU_CAPS_DEVICE, QEMU_CAPS_SGA);
    DO_TEST("clock-utc", NONE);
    DO_TEST("clock-localtime", NONE);
    /*
     * Can't be enabled since the absolute timestamp changes every time
    DO_TEST("clock-variable", QEMU_CAPS_RTC);
    */
    DO_TEST("clock-france", QEMU_CAPS_RTC);
    DO_TEST("cpu-kvmclock", QEMU_CAPS_ENABLE_KVM);
    DO_TEST("cpu-host-kvmclock", QEMU_CAPS_ENABLE_KVM, QEMU_CAPS_CPU_HOST);
    DO_TEST("kvmclock", QEMU_CAPS_KVM);

    DO_TEST("cpu-eoi-disabled", QEMU_CAPS_ENABLE_KVM);
    DO_TEST("cpu-eoi-enabled", QEMU_CAPS_ENABLE_KVM);
    DO_TEST("controller-order", QEMU_CAPS_DRIVE, QEMU_CAPS_PCIDEVICE,
            QEMU_CAPS_KVM, QEMU_CAPS_DEVICE, QEMU_CAPS_ENABLE_KVM,
            QEMU_CAPS_BOOT_MENU, QEMU_CAPS_PIIX3_USB_UHCI,
            QEMU_CAPS_PCI_MULTIFUNCTION, QEMU_CAPS_DRIVE_AIO,
            QEMU_CAPS_CCID_PASSTHRU, QEMU_CAPS_CHARDEV,
            QEMU_CAPS_CHARDEV_SPICEVMC, QEMU_CAPS_SPICE, QEMU_CAPS_HDA_DUPLEX);
    DO_TEST("eoi-disabled", NONE);
    DO_TEST("eoi-enabled", NONE);
    DO_TEST("kvmclock+eoi-disabled", QEMU_CAPS_ENABLE_KVM);

    DO_TEST("hyperv", NONE);

    DO_TEST("hugepages", QEMU_CAPS_MEM_PATH);
    DO_TEST("disk-cdrom", NONE);
    DO_TEST("disk-cdrom-empty", QEMU_CAPS_DRIVE);
    DO_TEST("disk-cdrom-tray",
            QEMU_CAPS_DRIVE, QEMU_CAPS_DEVICE, QEMU_CAPS_VIRTIO_TX_ALG);
    DO_TEST("disk-cdrom-tray-no-device-cap", NONE);
    DO_TEST("disk-floppy", NONE);
    DO_TEST("disk-floppy-tray-no-device-cap", NONE);
    DO_TEST("disk-floppy-tray",
            QEMU_CAPS_DRIVE, QEMU_CAPS_DEVICE);
    DO_TEST("disk-virtio-s390", QEMU_CAPS_DRIVE,
            QEMU_CAPS_DEVICE, QEMU_CAPS_VIRTIO_S390);
    DO_TEST("disk-many", NONE);
    DO_TEST("disk-virtio", QEMU_CAPS_DRIVE, QEMU_CAPS_DRIVE_BOOT);
    DO_TEST("disk-virtio-ccw", QEMU_CAPS_DRIVE,
            QEMU_CAPS_DEVICE, QEMU_CAPS_VIRTIO_CCW, QEMU_CAPS_VIRTIO_S390);
    DO_TEST("disk-virtio-ccw-many", QEMU_CAPS_DRIVE,
            QEMU_CAPS_DEVICE, QEMU_CAPS_VIRTIO_CCW, QEMU_CAPS_VIRTIO_S390);
    DO_TEST("disk-virtio-scsi-ccw", QEMU_CAPS_DRIVE, QEMU_CAPS_VIRTIO_SCSI,
            QEMU_CAPS_DEVICE, QEMU_CAPS_VIRTIO_CCW, QEMU_CAPS_VIRTIO_S390);
    DO_TEST("disk-order",
            QEMU_CAPS_DRIVE, QEMU_CAPS_DEVICE, QEMU_CAPS_DRIVE_BOOT,
            QEMU_CAPS_VIRTIO_BLK_SCSI, QEMU_CAPS_VIRTIO_BLK_SG_IO);
    DO_TEST("disk-xenvbd", QEMU_CAPS_DRIVE, QEMU_CAPS_DRIVE_BOOT);
    DO_TEST("disk-drive-boot-disk",
            QEMU_CAPS_DRIVE, QEMU_CAPS_DRIVE_BOOT);
    DO_TEST("disk-drive-boot-cdrom",
            QEMU_CAPS_DRIVE, QEMU_CAPS_DRIVE_BOOT);
    DO_TEST("floppy-drive-fat",
            QEMU_CAPS_DRIVE, QEMU_CAPS_DRIVE_BOOT, QEMU_CAPS_DRIVE_FORMAT);
    DO_TEST("disk-drive-fat",
            QEMU_CAPS_DRIVE, QEMU_CAPS_DRIVE_BOOT, QEMU_CAPS_DRIVE_FORMAT);
    DO_TEST("disk-drive-readonly-disk",
            QEMU_CAPS_DRIVE, QEMU_CAPS_DRIVE_READONLY,
            QEMU_CAPS_DEVICE, QEMU_CAPS_NODEFCONFIG);
    DO_TEST("disk-drive-readonly-no-device",
            QEMU_CAPS_DRIVE, QEMU_CAPS_DRIVE_READONLY, QEMU_CAPS_NODEFCONFIG);
    DO_TEST("disk-drive-fmt-qcow",
            QEMU_CAPS_DRIVE, QEMU_CAPS_DRIVE_BOOT, QEMU_CAPS_DRIVE_FORMAT);
    DO_TEST("disk-drive-shared",
            QEMU_CAPS_DRIVE, QEMU_CAPS_DRIVE_FORMAT, QEMU_CAPS_DRIVE_SERIAL);
    DO_TEST("disk-drive-cache-v1-wt",
            QEMU_CAPS_DRIVE, QEMU_CAPS_DRIVE_FORMAT);
    DO_TEST("disk-drive-cache-v1-wb",
            QEMU_CAPS_DRIVE, QEMU_CAPS_DRIVE_FORMAT);
    DO_TEST("disk-drive-cache-v1-none",
            QEMU_CAPS_DRIVE, QEMU_CAPS_DRIVE_FORMAT);
    DO_TEST("disk-drive-error-policy-stop",
            QEMU_CAPS_DRIVE, QEMU_CAPS_MONITOR_JSON, QEMU_CAPS_DRIVE_FORMAT);
    DO_TEST("disk-drive-error-policy-enospace",
            QEMU_CAPS_DRIVE, QEMU_CAPS_MONITOR_JSON, QEMU_CAPS_DRIVE_FORMAT);
    DO_TEST("disk-drive-error-policy-wreport-rignore",
            QEMU_CAPS_DRIVE, QEMU_CAPS_MONITOR_JSON, QEMU_CAPS_DRIVE_FORMAT);
    DO_TEST("disk-drive-cache-v2-wt",
            QEMU_CAPS_DRIVE, QEMU_CAPS_DRIVE_CACHE_V2, QEMU_CAPS_DRIVE_FORMAT);
    DO_TEST("disk-drive-cache-v2-wb",
            QEMU_CAPS_DRIVE, QEMU_CAPS_DRIVE_CACHE_V2, QEMU_CAPS_DRIVE_FORMAT);
    DO_TEST("disk-drive-cache-v2-none",
            QEMU_CAPS_DRIVE, QEMU_CAPS_DRIVE_CACHE_V2, QEMU_CAPS_DRIVE_FORMAT);
    DO_TEST("disk-drive-cache-directsync",
            QEMU_CAPS_DRIVE, QEMU_CAPS_DRIVE_CACHE_V2,
            QEMU_CAPS_DRIVE_CACHE_DIRECTSYNC, QEMU_CAPS_DRIVE_FORMAT);
    DO_TEST("disk-drive-cache-unsafe",
            QEMU_CAPS_DRIVE, QEMU_CAPS_DRIVE_CACHE_V2,
            QEMU_CAPS_DRIVE_CACHE_UNSAFE, QEMU_CAPS_DRIVE_FORMAT);
    DO_TEST("disk-drive-network-nbd",
            QEMU_CAPS_DRIVE, QEMU_CAPS_DRIVE_FORMAT);
    DO_TEST("disk-drive-network-nbd-export",
            QEMU_CAPS_DRIVE, QEMU_CAPS_DRIVE_FORMAT);
    DO_TEST("disk-drive-network-nbd-ipv6",
            QEMU_CAPS_DRIVE, QEMU_CAPS_DRIVE_FORMAT);
    DO_TEST("disk-drive-network-nbd-ipv6-export",
            QEMU_CAPS_DRIVE, QEMU_CAPS_DRIVE_FORMAT);
    DO_TEST("disk-drive-network-nbd-unix",
            QEMU_CAPS_DRIVE, QEMU_CAPS_DRIVE_FORMAT);
    DO_TEST("disk-drive-network-iscsi",
            QEMU_CAPS_DRIVE, QEMU_CAPS_DRIVE_FORMAT);
    DO_TEST("disk-drive-network-iscsi-auth",
            QEMU_CAPS_DRIVE, QEMU_CAPS_DRIVE_FORMAT);
    DO_TEST("disk-drive-network-iscsi-lun",
            QEMU_CAPS_DRIVE, QEMU_CAPS_DEVICE, QEMU_CAPS_DRIVE_FORMAT,
            QEMU_CAPS_NODEFCONFIG, QEMU_CAPS_VIRTIO_SCSI,
            QEMU_CAPS_VIRTIO_BLK_SG_IO, QEMU_CAPS_SCSI_BLOCK);
    DO_TEST("disk-drive-network-gluster",
            QEMU_CAPS_DRIVE, QEMU_CAPS_DRIVE_FORMAT);
    DO_TEST("disk-drive-network-rbd",
            QEMU_CAPS_DRIVE, QEMU_CAPS_DRIVE_FORMAT);
    DO_TEST("disk-drive-network-sheepdog",
            QEMU_CAPS_DRIVE, QEMU_CAPS_DRIVE_FORMAT);
    DO_TEST("disk-drive-network-rbd-auth",
            QEMU_CAPS_DRIVE, QEMU_CAPS_DRIVE_FORMAT);
    DO_TEST("disk-drive-network-rbd-ipv6",
            QEMU_CAPS_DRIVE, QEMU_CAPS_DRIVE_FORMAT);
    DO_TEST("disk-drive-no-boot",
            QEMU_CAPS_DRIVE, QEMU_CAPS_DEVICE, QEMU_CAPS_BOOTINDEX);
    DO_TEST("disk-usb",  NONE);
    DO_TEST("disk-usb-device",
            QEMU_CAPS_DRIVE, QEMU_CAPS_DEVICE, QEMU_CAPS_NODEFCONFIG);
    DO_TEST("disk-scsi-device",
            QEMU_CAPS_DRIVE, QEMU_CAPS_DEVICE, QEMU_CAPS_NODEFCONFIG,
            QEMU_CAPS_SCSI_LSI);
    DO_TEST("disk-scsi-device-auto",
            QEMU_CAPS_DRIVE, QEMU_CAPS_DEVICE, QEMU_CAPS_NODEFCONFIG,
            QEMU_CAPS_SCSI_LSI);
    DO_TEST("disk-scsi-disk-split",
            QEMU_CAPS_DRIVE, QEMU_CAPS_DEVICE, QEMU_CAPS_NODEFCONFIG,
            QEMU_CAPS_SCSI_CD, QEMU_CAPS_SCSI_LSI, QEMU_CAPS_VIRTIO_SCSI);
    DO_TEST("disk-scsi-disk-wwn",
            QEMU_CAPS_DRIVE, QEMU_CAPS_DEVICE, QEMU_CAPS_NODEFCONFIG,
            QEMU_CAPS_SCSI_CD, QEMU_CAPS_SCSI_LSI, QEMU_CAPS_VIRTIO_SCSI,
            QEMU_CAPS_SCSI_DISK_WWN);
    DO_TEST("disk-scsi-disk-vpd",
            QEMU_CAPS_DRIVE, QEMU_CAPS_DEVICE, QEMU_CAPS_NODEFCONFIG,
            QEMU_CAPS_SCSI_CD, QEMU_CAPS_SCSI_LSI, QEMU_CAPS_VIRTIO_SCSI,
            QEMU_CAPS_SCSI_DISK_WWN);
    DO_TEST_FAILURE("disk-scsi-disk-vpd-build-error",
            QEMU_CAPS_DRIVE, QEMU_CAPS_DEVICE, QEMU_CAPS_NODEFCONFIG,
            QEMU_CAPS_SCSI_CD, QEMU_CAPS_SCSI_LSI, QEMU_CAPS_VIRTIO_SCSI,
            QEMU_CAPS_SCSI_DISK_WWN);
    DO_TEST("disk-scsi-vscsi",
            QEMU_CAPS_DRIVE, QEMU_CAPS_DEVICE, QEMU_CAPS_NODEFCONFIG);
    DO_TEST("disk-scsi-virtio-scsi",
            QEMU_CAPS_DRIVE, QEMU_CAPS_DEVICE, QEMU_CAPS_NODEFCONFIG,
            QEMU_CAPS_VIRTIO_SCSI);
    DO_TEST("disk-virtio-scsi-num_queues",
            QEMU_CAPS_DRIVE, QEMU_CAPS_DEVICE, QEMU_CAPS_NODEFCONFIG,
            QEMU_CAPS_VIRTIO_SCSI);
    DO_TEST("disk-scsi-megasas",
            QEMU_CAPS_DRIVE, QEMU_CAPS_DEVICE, QEMU_CAPS_NODEFCONFIG,
            QEMU_CAPS_SCSI_MEGASAS);
    DO_TEST("disk-sata-device",
            QEMU_CAPS_DRIVE, QEMU_CAPS_DEVICE,
            QEMU_CAPS_NODEFCONFIG, QEMU_CAPS_ICH9_AHCI);
    DO_TEST("disk-aio",
            QEMU_CAPS_DRIVE, QEMU_CAPS_DRIVE_AIO,
            QEMU_CAPS_DRIVE_CACHE_V2, QEMU_CAPS_DRIVE_FORMAT);
    DO_TEST("disk-ioeventfd",
            QEMU_CAPS_DRIVE, QEMU_CAPS_VIRTIO_IOEVENTFD,
            QEMU_CAPS_VIRTIO_TX_ALG, QEMU_CAPS_DEVICE,
            QEMU_CAPS_VIRTIO_BLK_SCSI, QEMU_CAPS_VIRTIO_BLK_SG_IO);
    DO_TEST("disk-copy_on_read",
            QEMU_CAPS_DRIVE, QEMU_CAPS_DRIVE_COPY_ON_READ,
            QEMU_CAPS_VIRTIO_TX_ALG, QEMU_CAPS_DEVICE,
            QEMU_CAPS_VIRTIO_BLK_SCSI, QEMU_CAPS_VIRTIO_BLK_SG_IO);
    DO_TEST("disk-snapshot",
            QEMU_CAPS_DRIVE, QEMU_CAPS_DRIVE_CACHE_V2, QEMU_CAPS_DRIVE_FORMAT);
    DO_TEST("event_idx",
            QEMU_CAPS_DRIVE,
            QEMU_CAPS_VIRTIO_BLK_EVENT_IDX,
            QEMU_CAPS_VIRTIO_NET_EVENT_IDX,
            QEMU_CAPS_DEVICE,
            QEMU_CAPS_VIRTIO_BLK_SCSI, QEMU_CAPS_VIRTIO_BLK_SG_IO);
    DO_TEST("virtio-lun",
            QEMU_CAPS_DRIVE,
            QEMU_CAPS_DEVICE,
            QEMU_CAPS_VIRTIO_BLK_SCSI, QEMU_CAPS_VIRTIO_BLK_SG_IO);
    DO_TEST("disk-scsi-lun-passthrough",
            QEMU_CAPS_DRIVE,
            QEMU_CAPS_DEVICE,
            QEMU_CAPS_SCSI_BLOCK, QEMU_CAPS_VIRTIO_BLK_SG_IO,
            QEMU_CAPS_SCSI_LSI, QEMU_CAPS_VIRTIO_SCSI);

    DO_TEST("graphics-vnc", QEMU_CAPS_VNC);
    DO_TEST("graphics-vnc-socket", QEMU_CAPS_VNC);

    driver.config->vncSASL = 1;
    VIR_FREE(driver.config->vncSASLdir);
    driver.config->vncSASLdir = strdup("/root/.sasl2");
    DO_TEST("graphics-vnc-sasl", QEMU_CAPS_VNC, QEMU_CAPS_VGA);
    driver.config->vncTLS = 1;
    driver.config->vncTLSx509verify = 1;
    DO_TEST("graphics-vnc-tls", QEMU_CAPS_VNC);
    driver.config->vncSASL = driver.config->vncTLSx509verify = driver.config->vncTLS = 0;
    VIR_FREE(driver.config->vncSASLdir);
    VIR_FREE(driver.config->vncTLSx509certdir);

    DO_TEST("graphics-sdl", NONE);
    DO_TEST("graphics-sdl-fullscreen", NONE);
    DO_TEST("nographics", QEMU_CAPS_VGA);
    DO_TEST("nographics-vga",
            QEMU_CAPS_VGA, QEMU_CAPS_VGA_NONE);
    DO_TEST("graphics-spice",
            QEMU_CAPS_VGA, QEMU_CAPS_VGA_QXL,
            QEMU_CAPS_DEVICE, QEMU_CAPS_SPICE,
            QEMU_CAPS_DEVICE_QXL);
    DO_TEST("graphics-spice-agentmouse",
            QEMU_CAPS_VGA, QEMU_CAPS_VGA_QXL,
            QEMU_CAPS_DEVICE, QEMU_CAPS_SPICE,
            QEMU_CAPS_CHARDEV_SPICEVMC,
            QEMU_CAPS_NODEFCONFIG);
    DO_TEST("graphics-spice-compression",
            QEMU_CAPS_VGA, QEMU_CAPS_VGA_QXL,
            QEMU_CAPS_DEVICE, QEMU_CAPS_SPICE,
            QEMU_CAPS_DEVICE_QXL);
    DO_TEST("graphics-spice-timeout",
            QEMU_CAPS_DRIVE,
            QEMU_CAPS_VGA, QEMU_CAPS_VGA_QXL,
            QEMU_CAPS_DEVICE, QEMU_CAPS_SPICE,
            QEMU_CAPS_DEVICE_QXL_VGA);
    DO_TEST("graphics-spice-qxl-vga",
            QEMU_CAPS_VGA, QEMU_CAPS_VGA_QXL,
            QEMU_CAPS_DEVICE, QEMU_CAPS_SPICE,
            QEMU_CAPS_DEVICE_QXL_VGA,
            QEMU_CAPS_DEVICE_QXL);
    DO_TEST("graphics-spice-usb-redir",
            QEMU_CAPS_VGA, QEMU_CAPS_SPICE,
            QEMU_CAPS_CHARDEV, QEMU_CAPS_DEVICE, QEMU_CAPS_NODEFCONFIG,
            QEMU_CAPS_PCI_MULTIFUNCTION, QEMU_CAPS_USB_HUB,
            QEMU_CAPS_ICH9_USB_EHCI1, QEMU_CAPS_USB_REDIR,
            QEMU_CAPS_CHARDEV_SPICEVMC);

    DO_TEST("input-usbmouse", NONE);
    DO_TEST("input-usbtablet", NONE);
    DO_TEST("input-xen", QEMU_CAPS_DOMID, QEMU_CAPS_KVM, QEMU_CAPS_VNC);
    DO_TEST("misc-acpi", NONE);
    DO_TEST("misc-disable-s3", QEMU_CAPS_DISABLE_S3);
    DO_TEST("misc-disable-suspends", QEMU_CAPS_DISABLE_S3, QEMU_CAPS_DISABLE_S4);
    DO_TEST("misc-enable-s4", QEMU_CAPS_DISABLE_S4);
    DO_TEST_FAILURE("misc-enable-s4", NONE);
    DO_TEST("misc-no-reboot", NONE);
    DO_TEST("misc-uuid", QEMU_CAPS_NAME, QEMU_CAPS_UUID);
    DO_TEST("net-user", NONE);
    DO_TEST("net-virtio", NONE);
    DO_TEST("net-virtio-device",
            QEMU_CAPS_DEVICE, QEMU_CAPS_NODEFCONFIG, QEMU_CAPS_VIRTIO_TX_ALG);
    DO_TEST("net-virtio-netdev",
            QEMU_CAPS_DEVICE, QEMU_CAPS_NETDEV, QEMU_CAPS_NODEFCONFIG);
    DO_TEST("net-virtio-s390",
            QEMU_CAPS_DEVICE, QEMU_CAPS_VIRTIO_S390);
    DO_TEST("net-virtio-ccw",
            QEMU_CAPS_DEVICE, QEMU_CAPS_VIRTIO_CCW, QEMU_CAPS_VIRTIO_S390);
    DO_TEST("net-eth", NONE);
    DO_TEST("net-eth-ifname", NONE);
    DO_TEST("net-eth-names", QEMU_CAPS_NET_NAME);
    DO_TEST("net-client", NONE);
    DO_TEST("net-server", NONE);
    DO_TEST("net-mcast", NONE);
    DO_TEST("net-hostdev",
            QEMU_CAPS_PCIDEVICE, QEMU_CAPS_DEVICE, QEMU_CAPS_NODEFCONFIG);
    DO_TEST("net-hostdev-vfio",
            QEMU_CAPS_PCIDEVICE, QEMU_CAPS_DEVICE, QEMU_CAPS_NODEFCONFIG,
            QEMU_CAPS_DEVICE_VFIO_PCI);

    DO_TEST("serial-vc", NONE);
    DO_TEST("serial-pty", NONE);
    DO_TEST("serial-dev", NONE);
    DO_TEST("serial-file", NONE);
    DO_TEST("serial-unix", NONE);
    DO_TEST("serial-tcp", NONE);
    DO_TEST("serial-udp", NONE);
    DO_TEST("serial-tcp-telnet", NONE);
    DO_TEST("serial-many", NONE);
    DO_TEST("parallel-tcp", NONE);
    DO_TEST("console-compat", NONE);
    DO_TEST("console-compat-auto", NONE);

    DO_TEST("serial-vc-chardev",
            QEMU_CAPS_CHARDEV, QEMU_CAPS_DEVICE, QEMU_CAPS_NODEFCONFIG);
    DO_TEST("serial-pty-chardev",
            QEMU_CAPS_CHARDEV, QEMU_CAPS_DEVICE, QEMU_CAPS_NODEFCONFIG);
    DO_TEST("serial-dev-chardev",
            QEMU_CAPS_CHARDEV, QEMU_CAPS_DEVICE, QEMU_CAPS_NODEFCONFIG);
    DO_TEST("serial-file-chardev",
            QEMU_CAPS_CHARDEV, QEMU_CAPS_DEVICE, QEMU_CAPS_NODEFCONFIG);
    DO_TEST("serial-unix-chardev",
            QEMU_CAPS_CHARDEV, QEMU_CAPS_DEVICE, QEMU_CAPS_NODEFCONFIG);
    DO_TEST("serial-tcp-chardev",
            QEMU_CAPS_CHARDEV, QEMU_CAPS_DEVICE, QEMU_CAPS_NODEFCONFIG);
    DO_TEST("serial-udp-chardev",
            QEMU_CAPS_CHARDEV, QEMU_CAPS_DEVICE, QEMU_CAPS_NODEFCONFIG);
    DO_TEST("serial-tcp-telnet-chardev",
            QEMU_CAPS_CHARDEV, QEMU_CAPS_DEVICE, QEMU_CAPS_NODEFCONFIG);
    DO_TEST("serial-many-chardev",
            QEMU_CAPS_CHARDEV, QEMU_CAPS_DEVICE, QEMU_CAPS_NODEFCONFIG);
    DO_TEST("parallel-tcp-chardev",
            QEMU_CAPS_CHARDEV, QEMU_CAPS_DEVICE, QEMU_CAPS_NODEFCONFIG);
    DO_TEST("parallel-parport-chardev",
            QEMU_CAPS_CHARDEV, QEMU_CAPS_DEVICE, QEMU_CAPS_NODEFCONFIG);
    DO_TEST("console-compat-chardev",
            QEMU_CAPS_CHARDEV, QEMU_CAPS_DEVICE, QEMU_CAPS_NODEFCONFIG);

    DO_TEST("channel-guestfwd",
            QEMU_CAPS_CHARDEV, QEMU_CAPS_DEVICE, QEMU_CAPS_NODEFCONFIG);
    DO_TEST("channel-virtio",
            QEMU_CAPS_DEVICE, QEMU_CAPS_CHARDEV, QEMU_CAPS_NODEFCONFIG);
    DO_TEST("channel-virtio-auto",
            QEMU_CAPS_DEVICE, QEMU_CAPS_CHARDEV, QEMU_CAPS_NODEFCONFIG);
    DO_TEST("console-virtio",
            QEMU_CAPS_DEVICE, QEMU_CAPS_CHARDEV, QEMU_CAPS_NODEFCONFIG);
    DO_TEST("console-virtio-many",
            QEMU_CAPS_DEVICE, QEMU_CAPS_CHARDEV, QEMU_CAPS_NODEFCONFIG);
    DO_TEST("console-virtio-s390",
            QEMU_CAPS_DEVICE, QEMU_CAPS_CHARDEV, QEMU_CAPS_NODEFCONFIG,
            QEMU_CAPS_DRIVE, QEMU_CAPS_BOOTINDEX, QEMU_CAPS_VIRTIO_S390);
    DO_TEST("console-virtio-ccw",
            QEMU_CAPS_DEVICE, QEMU_CAPS_CHARDEV, QEMU_CAPS_NODEFCONFIG,
            QEMU_CAPS_DRIVE, QEMU_CAPS_BOOTINDEX, QEMU_CAPS_VIRTIO_CCW,
            QEMU_CAPS_VIRTIO_S390);
    DO_TEST("console-sclp",
            QEMU_CAPS_DEVICE, QEMU_CAPS_CHARDEV, QEMU_CAPS_NODEFCONFIG,
            QEMU_CAPS_DRIVE, QEMU_CAPS_VIRTIO_S390, QEMU_CAPS_SCLP_S390);
    DO_TEST("channel-spicevmc",
            QEMU_CAPS_DEVICE, QEMU_CAPS_NODEFCONFIG,
            QEMU_CAPS_SPICE, QEMU_CAPS_CHARDEV_SPICEVMC);
    DO_TEST("channel-spicevmc-old",
            QEMU_CAPS_DEVICE, QEMU_CAPS_NODEFCONFIG,
            QEMU_CAPS_SPICE, QEMU_CAPS_DEVICE_SPICEVMC);

    DO_TEST("smartcard-host",
            QEMU_CAPS_CHARDEV, QEMU_CAPS_DEVICE,
            QEMU_CAPS_NODEFCONFIG, QEMU_CAPS_CCID_EMULATED);
    DO_TEST("smartcard-host-certificates",
            QEMU_CAPS_CHARDEV, QEMU_CAPS_DEVICE,
            QEMU_CAPS_NODEFCONFIG, QEMU_CAPS_CCID_EMULATED);
    DO_TEST("smartcard-passthrough-tcp",
            QEMU_CAPS_CHARDEV, QEMU_CAPS_DEVICE,
            QEMU_CAPS_NODEFCONFIG, QEMU_CAPS_CCID_PASSTHRU);
    DO_TEST("smartcard-passthrough-spicevmc",
            QEMU_CAPS_CHARDEV, QEMU_CAPS_DEVICE, QEMU_CAPS_NODEFCONFIG,
            QEMU_CAPS_CCID_PASSTHRU, QEMU_CAPS_CHARDEV_SPICEVMC);
    DO_TEST("smartcard-controller",
            QEMU_CAPS_CHARDEV, QEMU_CAPS_DEVICE,
            QEMU_CAPS_NODEFCONFIG, QEMU_CAPS_CCID_EMULATED);

    DO_TEST("usb-controller",
            QEMU_CAPS_CHARDEV, QEMU_CAPS_DEVICE,
            QEMU_CAPS_NODEFCONFIG);
    DO_TEST("usb-piix3-controller",
            QEMU_CAPS_CHARDEV, QEMU_CAPS_DEVICE, QEMU_CAPS_PIIX3_USB_UHCI,
            QEMU_CAPS_PCI_MULTIFUNCTION, QEMU_CAPS_NODEFCONFIG);
    DO_TEST("usb-ich9-ehci-addr",
            QEMU_CAPS_CHARDEV, QEMU_CAPS_DEVICE, QEMU_CAPS_NODEFCONFIG,
            QEMU_CAPS_PCI_MULTIFUNCTION, QEMU_CAPS_ICH9_USB_EHCI1);
    DO_TEST("input-usbmouse-addr",
            QEMU_CAPS_DEVICE, QEMU_CAPS_NODEFCONFIG);
    DO_TEST("usb-ich9-companion",
            QEMU_CAPS_CHARDEV, QEMU_CAPS_DEVICE, QEMU_CAPS_NODEFCONFIG,
            QEMU_CAPS_PCI_MULTIFUNCTION, QEMU_CAPS_ICH9_USB_EHCI1);
    DO_TEST_PARSE_ERROR("usb-ich9-no-companion",
            QEMU_CAPS_CHARDEV, QEMU_CAPS_DEVICE, QEMU_CAPS_NODEFCONFIG,
            QEMU_CAPS_PCI_MULTIFUNCTION, QEMU_CAPS_ICH9_USB_EHCI1);
    DO_TEST("usb-hub",
            QEMU_CAPS_CHARDEV, QEMU_CAPS_DEVICE, QEMU_CAPS_USB_HUB,
            QEMU_CAPS_NODEFCONFIG);
    DO_TEST("usb-ports",
            QEMU_CAPS_CHARDEV, QEMU_CAPS_DEVICE, QEMU_CAPS_USB_HUB,
            QEMU_CAPS_NODEFCONFIG);
    DO_TEST("usb-redir",
            QEMU_CAPS_CHARDEV, QEMU_CAPS_DEVICE, QEMU_CAPS_NODEFCONFIG,
            QEMU_CAPS_PCI_MULTIFUNCTION, QEMU_CAPS_USB_HUB,
            QEMU_CAPS_ICH9_USB_EHCI1, QEMU_CAPS_USB_REDIR,
            QEMU_CAPS_SPICE, QEMU_CAPS_CHARDEV_SPICEVMC);
    DO_TEST("usb-redir-boot",
            QEMU_CAPS_CHARDEV, QEMU_CAPS_DEVICE, QEMU_CAPS_NODEFCONFIG,
            QEMU_CAPS_PCI_MULTIFUNCTION, QEMU_CAPS_USB_HUB,
            QEMU_CAPS_ICH9_USB_EHCI1, QEMU_CAPS_USB_REDIR,
            QEMU_CAPS_SPICE, QEMU_CAPS_CHARDEV_SPICEVMC, QEMU_CAPS_BOOTINDEX,
            QEMU_CAPS_USB_REDIR_BOOTINDEX);
    DO_TEST("usb-redir-filter",
            QEMU_CAPS_CHARDEV, QEMU_CAPS_DEVICE, QEMU_CAPS_NODEFCONFIG,
            QEMU_CAPS_PCI_MULTIFUNCTION, QEMU_CAPS_USB_HUB,
            QEMU_CAPS_ICH9_USB_EHCI1, QEMU_CAPS_USB_REDIR,
            QEMU_CAPS_SPICE, QEMU_CAPS_CHARDEV_SPICEVMC,
            QEMU_CAPS_USB_REDIR_FILTER);
    DO_TEST("usb1-usb2",
            QEMU_CAPS_CHARDEV, QEMU_CAPS_DEVICE, QEMU_CAPS_NODEFCONFIG,
            QEMU_CAPS_PCI_MULTIFUNCTION, QEMU_CAPS_PIIX3_USB_UHCI,
            QEMU_CAPS_USB_HUB, QEMU_CAPS_ICH9_USB_EHCI1);
    DO_TEST("usb-none",
            QEMU_CAPS_CHARDEV, QEMU_CAPS_DEVICE, QEMU_CAPS_NODEFCONFIG);
    DO_TEST_PARSE_ERROR("usb-none-other",
            QEMU_CAPS_CHARDEV, QEMU_CAPS_DEVICE, QEMU_CAPS_NODEFCONFIG);
    DO_TEST_PARSE_ERROR("usb-none-hub",
            QEMU_CAPS_CHARDEV, QEMU_CAPS_DEVICE, QEMU_CAPS_NODEFCONFIG,
            QEMU_CAPS_USB_HUB);
    DO_TEST_PARSE_ERROR("usb-none-usbtablet",
            QEMU_CAPS_CHARDEV, QEMU_CAPS_DEVICE, QEMU_CAPS_NODEFCONFIG);


    DO_TEST("smbios", QEMU_CAPS_SMBIOS_TYPE);

    DO_TEST("watchdog", NONE);
    DO_TEST("watchdog-device", QEMU_CAPS_DEVICE, QEMU_CAPS_NODEFCONFIG);
    DO_TEST("watchdog-dump", NONE);
    DO_TEST("balloon-device", QEMU_CAPS_DEVICE, QEMU_CAPS_NODEFCONFIG);
    DO_TEST("balloon-device-auto",
            QEMU_CAPS_DEVICE, QEMU_CAPS_NODEFCONFIG);
    DO_TEST("sound", NONE);
    DO_TEST("sound-device",
            QEMU_CAPS_DEVICE, QEMU_CAPS_NODEFCONFIG,
            QEMU_CAPS_HDA_DUPLEX, QEMU_CAPS_HDA_MICRO);
    DO_TEST("fs9p",
            QEMU_CAPS_DEVICE, QEMU_CAPS_NODEFCONFIG, QEMU_CAPS_FSDEV,
            QEMU_CAPS_FSDEV_WRITEOUT);

    DO_TEST("hostdev-usb-address", NONE);
    DO_TEST("hostdev-usb-address-device",
            QEMU_CAPS_DEVICE, QEMU_CAPS_NODEFCONFIG);
    DO_TEST("hostdev-usb-address-device-boot", QEMU_CAPS_DEVICE,
            QEMU_CAPS_NODEFCONFIG, QEMU_CAPS_BOOTINDEX,
            QEMU_CAPS_USB_HOST_BOOTINDEX);
    DO_TEST("hostdev-pci-address", QEMU_CAPS_PCIDEVICE);
    DO_TEST("hostdev-pci-address-device",
            QEMU_CAPS_PCIDEVICE, QEMU_CAPS_DEVICE, QEMU_CAPS_NODEFCONFIG);
    DO_TEST("hostdev-vfio",
            QEMU_CAPS_PCIDEVICE, QEMU_CAPS_DEVICE, QEMU_CAPS_NODEFCONFIG,
            QEMU_CAPS_DEVICE_VFIO_PCI);
    DO_TEST("pci-rom",
            QEMU_CAPS_PCIDEVICE, QEMU_CAPS_DEVICE, QEMU_CAPS_NODEFCONFIG,
            QEMU_CAPS_PCI_ROMBAR);

    DO_TEST_FULL("restore-v1", "stdio", 7, 0, QEMU_CAPS_MIGRATE_KVM_STDIO);
    DO_TEST_FULL("restore-v2", "stdio", 7, 0, QEMU_CAPS_MIGRATE_QEMU_EXEC);
    DO_TEST_FULL("restore-v2", "exec:cat", 7, 0, QEMU_CAPS_MIGRATE_QEMU_EXEC);
    DO_TEST_FULL("restore-v2-fd", "stdio", 7, 0, QEMU_CAPS_MIGRATE_QEMU_FD);
    DO_TEST_FULL("restore-v2-fd", "fd:7", 7, 0, QEMU_CAPS_MIGRATE_QEMU_FD);
    DO_TEST_FULL("migrate", "tcp:10.0.0.1:5000", -1, 0,
            QEMU_CAPS_MIGRATE_QEMU_TCP);

    DO_TEST("qemu-ns", NONE);

    DO_TEST("smp", QEMU_CAPS_SMP_TOPOLOGY);

    DO_TEST("cpu-topology1", QEMU_CAPS_SMP_TOPOLOGY);
    DO_TEST("cpu-topology2", QEMU_CAPS_SMP_TOPOLOGY);
    DO_TEST("cpu-topology3", NONE);
    DO_TEST("cpu-minimum1", NONE);
    DO_TEST("cpu-minimum2", NONE);
    DO_TEST("cpu-exact1", NONE);
    DO_TEST("cpu-exact2", NONE);
    DO_TEST("cpu-exact2-nofallback", NONE);
    DO_TEST("cpu-fallback", NONE);
    DO_TEST_FAILURE("cpu-nofallback", NONE);
    DO_TEST("cpu-strict1", NONE);
    DO_TEST("cpu-numa1", NONE);
    DO_TEST("cpu-numa2", QEMU_CAPS_SMP_TOPOLOGY);
    DO_TEST("cpu-host-model", NONE);
    skipLegacyCPUs = true;
    DO_TEST("cpu-host-model-fallback", NONE);
    DO_TEST_FAILURE("cpu-host-model-nofallback", NONE);
    skipLegacyCPUs = false;
    DO_TEST("cpu-host-passthrough", QEMU_CAPS_KVM, QEMU_CAPS_CPU_HOST);
    DO_TEST_FAILURE("cpu-host-passthrough", NONE);
    DO_TEST_FAILURE("cpu-qemu-host-passthrough",
                    QEMU_CAPS_KVM, QEMU_CAPS_CPU_HOST);

    DO_TEST("memtune", QEMU_CAPS_NAME);
    DO_TEST("blkiotune", QEMU_CAPS_NAME);
    DO_TEST("blkiotune-device", QEMU_CAPS_NAME);
    DO_TEST("cputune", QEMU_CAPS_NAME);
    DO_TEST("numatune-memory", NONE);
    DO_TEST("numad", NONE);
    DO_TEST("numad-auto-vcpu-static-numatune", NONE);
    DO_TEST("numad-auto-memory-vcpu-cpuset", NONE);
    DO_TEST("numad-auto-memory-vcpu-no-cpuset-and-placement", NONE);
    DO_TEST("numad-static-memory-auto-vcpu", NONE);
    DO_TEST("blkdeviotune", QEMU_CAPS_NAME, QEMU_CAPS_DEVICE,
            QEMU_CAPS_DRIVE, QEMU_CAPS_DRIVE_IOTUNE);

    DO_TEST("multifunction-pci-device",
            QEMU_CAPS_DRIVE, QEMU_CAPS_DEVICE, QEMU_CAPS_NODEFCONFIG,
            QEMU_CAPS_PCI_MULTIFUNCTION, QEMU_CAPS_SCSI_LSI);

    DO_TEST("monitor-json", QEMU_CAPS_DEVICE,
            QEMU_CAPS_CHARDEV, QEMU_CAPS_MONITOR_JSON, QEMU_CAPS_NODEFCONFIG);
    DO_TEST("no-shutdown", QEMU_CAPS_DEVICE,
            QEMU_CAPS_CHARDEV, QEMU_CAPS_MONITOR_JSON, QEMU_CAPS_NODEFCONFIG,
            QEMU_CAPS_NO_SHUTDOWN);

    DO_TEST("seclabel-dynamic", QEMU_CAPS_NAME);
    DO_TEST("seclabel-dynamic-baselabel", QEMU_CAPS_NAME);
    DO_TEST("seclabel-dynamic-override", QEMU_CAPS_NAME);
    DO_TEST("seclabel-static", QEMU_CAPS_NAME);
    DO_TEST("seclabel-static-relabel", QEMU_CAPS_NAME);
    DO_TEST("seclabel-none", QEMU_CAPS_NAME);

    DO_TEST("pseries-basic",
            QEMU_CAPS_CHARDEV, QEMU_CAPS_DEVICE, QEMU_CAPS_NODEFCONFIG);
    DO_TEST("pseries-vio", QEMU_CAPS_DRIVE,
            QEMU_CAPS_CHARDEV, QEMU_CAPS_DEVICE, QEMU_CAPS_NODEFCONFIG);
    DO_TEST("pseries-usb-default", QEMU_CAPS_DRIVE,
            QEMU_CAPS_CHARDEV, QEMU_CAPS_DEVICE,
            QEMU_CAPS_NODEFCONFIG, QEMU_CAPS_PIIX3_USB_UHCI,
            QEMU_CAPS_PCI_OHCI, QEMU_CAPS_PCI_MULTIFUNCTION);
    DO_TEST("pseries-usb-multi", QEMU_CAPS_DRIVE,
            QEMU_CAPS_CHARDEV, QEMU_CAPS_DEVICE,
            QEMU_CAPS_NODEFCONFIG, QEMU_CAPS_PIIX3_USB_UHCI,
            QEMU_CAPS_PCI_OHCI, QEMU_CAPS_PCI_MULTIFUNCTION);
    DO_TEST("pseries-vio-user-assigned", QEMU_CAPS_DRIVE,
            QEMU_CAPS_CHARDEV, QEMU_CAPS_DEVICE, QEMU_CAPS_NODEFCONFIG);
    DO_TEST_ERROR("pseries-vio-address-clash", QEMU_CAPS_DRIVE,
            QEMU_CAPS_CHARDEV, QEMU_CAPS_DEVICE, QEMU_CAPS_NODEFCONFIG);
    DO_TEST("pseries-nvram", QEMU_CAPS_DEVICE_NVRAM);
    DO_TEST("disk-ide-drive-split",
            QEMU_CAPS_DRIVE, QEMU_CAPS_DEVICE, QEMU_CAPS_NODEFCONFIG,
            QEMU_CAPS_IDE_CD);
    DO_TEST("disk-ide-wwn",
            QEMU_CAPS_DRIVE, QEMU_CAPS_DEVICE, QEMU_CAPS_IDE_CD,
            QEMU_CAPS_DRIVE_SERIAL, QEMU_CAPS_IDE_DRIVE_WWN);

    DO_TEST("disk-geometry", QEMU_CAPS_DRIVE);
    DO_TEST("disk-blockio",
            QEMU_CAPS_DRIVE, QEMU_CAPS_DEVICE, QEMU_CAPS_NODEFCONFIG,
            QEMU_CAPS_IDE_CD, QEMU_CAPS_BLOCKIO);

    DO_TEST("video-device-pciaddr-default",
            QEMU_CAPS_KVM, QEMU_CAPS_VNC,
            QEMU_CAPS_DEVICE, QEMU_CAPS_DEVICE_VIDEO_PRIMARY,
            QEMU_CAPS_DEVICE_QXL, QEMU_CAPS_DEVICE_QXL_VGA);

    DO_TEST("virtio-rng-default", QEMU_CAPS_DEVICE, QEMU_CAPS_DEVICE_VIRTIO_RNG,
            QEMU_CAPS_OBJECT_RNG_RANDOM);
    DO_TEST("virtio-rng-random", QEMU_CAPS_DEVICE, QEMU_CAPS_DEVICE_VIRTIO_RNG,
            QEMU_CAPS_OBJECT_RNG_RANDOM);
    DO_TEST("virtio-rng-egd", QEMU_CAPS_DEVICE, QEMU_CAPS_DEVICE_VIRTIO_RNG,
            QEMU_CAPS_OBJECT_RNG_EGD);
    DO_TEST("virtio-rng-ccw",
            QEMU_CAPS_DEVICE, QEMU_CAPS_CHARDEV, QEMU_CAPS_NODEFCONFIG,
            QEMU_CAPS_DRIVE, QEMU_CAPS_BOOTINDEX, QEMU_CAPS_VIRTIO_CCW,
            QEMU_CAPS_VIRTIO_S390, QEMU_CAPS_DEVICE_VIRTIO_RNG,
            QEMU_CAPS_OBJECT_RNG_RANDOM);

    DO_TEST("s390-usb-none",
            QEMU_CAPS_DEVICE, QEMU_CAPS_CHARDEV, QEMU_CAPS_NODEFCONFIG,
            QEMU_CAPS_DRIVE, QEMU_CAPS_BOOTINDEX, QEMU_CAPS_VIRTIO_S390,
            QEMU_CAPS_DEVICE_VIRTIO_RNG, QEMU_CAPS_OBJECT_RNG_RANDOM);

    DO_TEST("s390-piix-controllers",
            QEMU_CAPS_DEVICE, QEMU_CAPS_CHARDEV, QEMU_CAPS_NODEFCONFIG,
            QEMU_CAPS_DRIVE, QEMU_CAPS_BOOTINDEX, QEMU_CAPS_VIRTIO_S390,
            QEMU_CAPS_DEVICE_VIRTIO_RNG, QEMU_CAPS_OBJECT_RNG_RANDOM);

    DO_TEST("ppc-dtb", QEMU_CAPS_KVM, QEMU_CAPS_DTB);

    DO_TEST("tpm-passthrough", QEMU_CAPS_DEVICE,
            QEMU_CAPS_DEVICE_TPM_PASSTHROUGH, QEMU_CAPS_DEVICE_TPM_TIS);

    DO_TEST("pci-autoadd-addr", QEMU_CAPS_DEVICE, QEMU_CAPS_DEVICE_PCI_BRIDGE);
    DO_TEST("pci-autoadd-idx", QEMU_CAPS_DEVICE, QEMU_CAPS_DEVICE_PCI_BRIDGE);

    virObjectUnref(driver.config);
    virObjectUnref(driver.caps);
    virObjectUnref(driver.xmlopt);
    VIR_FREE(map);

    return ret==0 ? EXIT_SUCCESS : EXIT_FAILURE;
}

VIRT_TEST_MAIN(mymain)

#else

int main(void)
{
    return EXIT_AM_SKIP;
}

#endif /* WITH_QEMU */<|MERGE_RESOLUTION|>--- conflicted
+++ resolved
@@ -318,12 +318,7 @@
 # define DO_TEST_FULL(name, migrateFrom, migrateFd, flags, ...)         \
     do {                                                                \
         static struct testInfo info = {                                 \
-<<<<<<< HEAD
-            name, NULL, migrateFrom, migrateFd,                         \
-            expectError, expectFailure                                  \
-=======
             name, NULL, migrateFrom, migrateFd, (flags)                 \
->>>>>>> c90d7567
         };                                                              \
         if (!(info.extraFlags = virQEMUCapsNew()))                      \
             return EXIT_FAILURE;                                        \
