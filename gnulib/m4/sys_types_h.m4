--- conflicted
+++ resolved
@@ -1,10 +1,5 @@
-<<<<<<< HEAD
-# sys_types_h.m4 serial 3
-dnl Copyright (C) 2011-2012 Free Software Foundation, Inc.
-=======
 # sys_types_h.m4 serial 5
 dnl Copyright (C) 2011-2013 Free Software Foundation, Inc.
->>>>>>> c90d7567
 dnl This file is free software; the Free Software Foundation
 dnl gives unlimited permission to copy and/or distribute it,
 dnl with or without modifications, as long as this notice is preserved.
@@ -21,16 +16,7 @@
   AC_REQUIRE([AC_TYPE_MODE_T])
 
   dnl Whether to override the 'off_t' type.
-<<<<<<< HEAD
-  m4_ifdef([gl_LARGEFILE], [
-    AC_REQUIRE([gl_LARGEFILE])
-  ], [
-    WINDOWS_64_BIT_OFF_T=0
-  ])
-  AC_SUBST([WINDOWS_64_BIT_OFF_T])
-=======
   AC_REQUIRE([gl_TYPE_OFF_T])
->>>>>>> c90d7567
 ])
 
 AC_DEFUN([gl_SYS_TYPES_H_DEFAULTS],
