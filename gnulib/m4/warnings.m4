<<<<<<< HEAD
# warnings.m4 serial 6
dnl Copyright (C) 2008-2012 Free Software Foundation, Inc.
=======
# warnings.m4 serial 7
dnl Copyright (C) 2008-2013 Free Software Foundation, Inc.
>>>>>>> c90d7567
dnl This file is free software; the Free Software Foundation
dnl gives unlimited permission to copy and/or distribute it,
dnl with or without modifications, as long as this notice is preserved.

dnl From Simon Josefsson

# gl_AS_VAR_APPEND(VAR, VALUE)
# ----------------------------
# Provide the functionality of AS_VAR_APPEND if Autoconf does not have it.
m4_ifdef([AS_VAR_APPEND],
[m4_copy([AS_VAR_APPEND], [gl_AS_VAR_APPEND])],
[m4_define([gl_AS_VAR_APPEND],
[AS_VAR_SET([$1], [AS_VAR_GET([$1])$2])])])


<<<<<<< HEAD
# gl_WARN_ADD(PARAMETER, [VARIABLE = WARN_CFLAGS])
# ------------------------------------------------
# Adds parameter to WARN_CFLAGS if the compiler supports it.  For example,
# gl_WARN_ADD([-Wparentheses]).
#
# If VARIABLE is a variable name, AC_SUBST it.
AC_DEFUN([gl_WARN_ADD],
dnl FIXME: gl_Warn must be used unquoted until we can assume
dnl autoconf 2.64 or newer.
=======
# gl_COMPILER_OPTION_IF(OPTION, [IF-SUPPORTED], [IF-NOT-SUPPORTED],
#                       [PROGRAM = AC_LANG_PROGRAM()])
# -----------------------------------------------------------------
# Check if the compiler supports OPTION when compiling PROGRAM.
#
# FIXME: gl_Warn must be used unquoted until we can assume Autoconf
# 2.64 or newer.
AC_DEFUN([gl_COMPILER_OPTION_IF],
>>>>>>> c90d7567
[AS_VAR_PUSHDEF([gl_Warn], [gl_cv_warn_[]_AC_LANG_ABBREV[]_$1])dnl
AS_VAR_PUSHDEF([gl_Flags], [_AC_LANG_PREFIX[]FLAGS])dnl
AC_CACHE_CHECK([whether _AC_LANG compiler handles $1], m4_defn([gl_Warn]), [
  gl_save_compiler_FLAGS="$gl_Flags"
<<<<<<< HEAD
  gl_Flags="$gl_Flags $1"
  AC_COMPILE_IFELSE([AC_LANG_PROGRAM([])],
=======
  gl_AS_VAR_APPEND(m4_defn([gl_Flags]), [" $1"])
  AC_COMPILE_IFELSE([m4_default([$4], [AC_LANG_PROGRAM([])])],
>>>>>>> c90d7567
                    [AS_VAR_SET(gl_Warn, [yes])],
                    [AS_VAR_SET(gl_Warn, [no])])
  gl_Flags="$gl_save_compiler_FLAGS"
])
<<<<<<< HEAD
AS_VAR_IF(gl_Warn, [yes],
  [gl_AS_VAR_APPEND(m4_if([$2], [], [[WARN_CFLAGS]], [[$2]]), [" $1"])])
=======
AS_VAR_IF(gl_Warn, [yes], [$2], [$3])
>>>>>>> c90d7567
AS_VAR_POPDEF([gl_Flags])dnl
AS_VAR_POPDEF([gl_Warn])dnl
])


# gl_WARN_ADD(OPTION, [VARIABLE = WARN_CFLAGS],
#             [PROGRAM = AC_LANG_PROGRAM()])
# ---------------------------------------------
# Adds parameter to WARN_CFLAGS if the compiler supports it when
# compiling PROGRAM.  For example, gl_WARN_ADD([-Wparentheses]).
#
# If VARIABLE is a variable name, AC_SUBST it.
AC_DEFUN([gl_WARN_ADD],
[gl_COMPILER_OPTION_IF([$1],
  [gl_AS_VAR_APPEND(m4_if([$2], [], [[WARN_CFLAGS]], [[$2]]), [" $1"])],
  [],
  [$3])
m4_ifval([$2],
         [AS_LITERAL_IF([$2], [AC_SUBST([$2])])],
         [AC_SUBST([WARN_CFLAGS])])dnl
])

# Local Variables:
# mode: autoconf
# End:<|MERGE_RESOLUTION|>--- conflicted
+++ resolved
@@ -1,10 +1,5 @@
-<<<<<<< HEAD
-# warnings.m4 serial 6
-dnl Copyright (C) 2008-2012 Free Software Foundation, Inc.
-=======
 # warnings.m4 serial 7
 dnl Copyright (C) 2008-2013 Free Software Foundation, Inc.
->>>>>>> c90d7567
 dnl This file is free software; the Free Software Foundation
 dnl gives unlimited permission to copy and/or distribute it,
 dnl with or without modifications, as long as this notice is preserved.
@@ -20,17 +15,6 @@
 [AS_VAR_SET([$1], [AS_VAR_GET([$1])$2])])])
 
 
-<<<<<<< HEAD
-# gl_WARN_ADD(PARAMETER, [VARIABLE = WARN_CFLAGS])
-# ------------------------------------------------
-# Adds parameter to WARN_CFLAGS if the compiler supports it.  For example,
-# gl_WARN_ADD([-Wparentheses]).
-#
-# If VARIABLE is a variable name, AC_SUBST it.
-AC_DEFUN([gl_WARN_ADD],
-dnl FIXME: gl_Warn must be used unquoted until we can assume
-dnl autoconf 2.64 or newer.
-=======
 # gl_COMPILER_OPTION_IF(OPTION, [IF-SUPPORTED], [IF-NOT-SUPPORTED],
 #                       [PROGRAM = AC_LANG_PROGRAM()])
 # -----------------------------------------------------------------
@@ -39,28 +23,17 @@
 # FIXME: gl_Warn must be used unquoted until we can assume Autoconf
 # 2.64 or newer.
 AC_DEFUN([gl_COMPILER_OPTION_IF],
->>>>>>> c90d7567
 [AS_VAR_PUSHDEF([gl_Warn], [gl_cv_warn_[]_AC_LANG_ABBREV[]_$1])dnl
 AS_VAR_PUSHDEF([gl_Flags], [_AC_LANG_PREFIX[]FLAGS])dnl
 AC_CACHE_CHECK([whether _AC_LANG compiler handles $1], m4_defn([gl_Warn]), [
   gl_save_compiler_FLAGS="$gl_Flags"
-<<<<<<< HEAD
-  gl_Flags="$gl_Flags $1"
-  AC_COMPILE_IFELSE([AC_LANG_PROGRAM([])],
-=======
   gl_AS_VAR_APPEND(m4_defn([gl_Flags]), [" $1"])
   AC_COMPILE_IFELSE([m4_default([$4], [AC_LANG_PROGRAM([])])],
->>>>>>> c90d7567
                     [AS_VAR_SET(gl_Warn, [yes])],
                     [AS_VAR_SET(gl_Warn, [no])])
   gl_Flags="$gl_save_compiler_FLAGS"
 ])
-<<<<<<< HEAD
-AS_VAR_IF(gl_Warn, [yes],
-  [gl_AS_VAR_APPEND(m4_if([$2], [], [[WARN_CFLAGS]], [[$2]]), [" $1"])])
-=======
 AS_VAR_IF(gl_Warn, [yes], [$2], [$3])
->>>>>>> c90d7567
 AS_VAR_POPDEF([gl_Flags])dnl
 AS_VAR_POPDEF([gl_Warn])dnl
 ])
