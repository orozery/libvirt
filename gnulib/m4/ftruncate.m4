--- conflicted
+++ resolved
@@ -1,8 +1,4 @@
-<<<<<<< HEAD
-# serial 19
-=======
 # serial 20
->>>>>>> c90d7567
 
 # See if we need to emulate a missing ftruncate function using chsize.
 
