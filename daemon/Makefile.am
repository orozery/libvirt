## Process this file with automake to produce Makefile.in

## Copyright (C) 2005-2013 Red Hat, Inc.
## See COPYING.LIB for the License of this software

INCLUDES = \
	-I$(top_builddir)/gnulib/lib -I$(top_srcdir)/gnulib/lib \
	-I$(top_builddir)/include -I$(top_srcdir)/include \
	-I$(top_builddir)/src -I$(top_srcdir)/src \
	-I$(top_srcdir)/src/util \
	-I$(top_srcdir)/src/conf \
	-I$(top_srcdir)/src/rpc \
	-I$(top_srcdir)/src/remote \
	$(GETTEXT_CPPFLAGS)

CLEANFILES =

DAEMON_GENERATED =					\
		$(srcdir)/remote_dispatch.h		\
		$(srcdir)/lxc_dispatch.h		\
		$(srcdir)/qemu_dispatch.h		\
		$(NULL)

DAEMON_SOURCES =					\
		libvirtd.c libvirtd.h			\
		libvirtd-config.c libvirtd-config.h	\
		remote.c remote.h			\
		stream.c stream.h			\
		../src/remote/remote_protocol.c		\
		../src/remote/lxc_protocol.c		\
		../src/remote/qemu_protocol.c		\
		$(DAEMON_GENERATED)

DISTCLEANFILES =
EXTRA_DIST =						\
	remote_dispatch.h				\
	lxc_dispatch.h					\
	qemu_dispatch.h					\
	libvirtd.conf					\
	libvirtd.init.in				\
	libvirtd.upstart				\
	libvirtd.policy.in				\
	libvirtd.sasl					\
	libvirtd.service.in				\
	libvirtd.sysconf				\
	libvirtd.sysctl					\
	libvirtd.aug                                    \
	libvirtd.logrotate.in                           \
	libvirtd.qemu.logrotate.in                      \
	libvirtd.lxc.logrotate.in                       \
	libvirtd.uml.logrotate.in                       \
	test_libvirtd.aug.in                             \
	THREADS.txt					\
	libvirtd.pod.in					\
	libvirtd.8.in					\
	$(DAEMON_SOURCES)

BUILT_SOURCES =

REMOTE_PROTOCOL = $(top_srcdir)/src/remote/remote_protocol.x
LXC_PROTOCOL = $(top_srcdir)/src/remote/lxc_protocol.x
QEMU_PROTOCOL = $(top_srcdir)/src/remote/qemu_protocol.x

$(srcdir)/remote_dispatch.h: $(srcdir)/../src/rpc/gendispatch.pl \
		$(REMOTE_PROTOCOL)
	$(AM_V_GEN)$(PERL) -w $(srcdir)/../src/rpc/gendispatch.pl \
	  --mode=server remote REMOTE $(REMOTE_PROTOCOL) > $@

$(srcdir)/lxc_dispatch.h: $(srcdir)/../src/rpc/gendispatch.pl \
		$(LXC_PROTOCOL)
	$(AM_V_GEN)$(PERL) -w $(srcdir)/../src/rpc/gendispatch.pl \
	  --mode=server lxc LXC $(LXC_PROTOCOL) > $@

$(srcdir)/qemu_dispatch.h: $(srcdir)/../src/rpc/gendispatch.pl \
		$(QEMU_PROTOCOL)
	$(AM_V_GEN)$(PERL) -w $(srcdir)/../src/rpc/gendispatch.pl \
	  --mode=server qemu QEMU $(QEMU_PROTOCOL) > $@

if WITH_LIBVIRTD

man8_MANS = libvirtd.8

sbin_PROGRAMS = libvirtd

confdir = $(sysconfdir)/libvirt/
conf_DATA = libvirtd.conf

augeasdir = $(datadir)/augeas/lenses
augeas_DATA = libvirtd.aug

augeastestsdir = $(datadir)/augeas/lenses/tests
augeastests_DATA = test_libvirtd.aug

CLEANFILES += test_libvirtd.aug

libvirtd.8: $(srcdir)/libvirtd.8.in
	$(AM_V_GEN)sed \
	    -e 's|[@]sysconfdir[@]|$(sysconfdir)|g' \
	    -e 's|[@]localstatedir[@]|$(localstatedir)|g' \
	    < $< > $@-t && \
	mv $@-t $@

libvirtd_SOURCES = $(DAEMON_SOURCES)

#-D_XOPEN_SOURCE=600 -D_XOPEN_SOURCE_EXTENDED=1 -D_POSIX_C_SOURCE=199506L
libvirtd_CFLAGS = \
	$(LIBXML_CFLAGS) $(GNUTLS_CFLAGS) $(SASL_CFLAGS) \
	$(XDR_CFLAGS) $(POLKIT_CFLAGS) $(DBUS_CFLAGS) $(LIBNL_CFLAGS) \
	$(WARN_CFLAGS) $(PIE_CFLAGS) \
	$(COVERAGE_CFLAGS) \
	-DQEMUD_PID_FILE="\"$(QEMUD_PID_FILE)\""

libvirtd_LDFLAGS =					\
	$(WARN_LDFLAGS)					\
	$(PIE_LDFLAGS)					\
	$(RELRO_LDFLAGS)				\
	$(COVERAGE_LDFLAGS)

libvirtd_LDADD =					\
	$(LIBXML_LIBS)					\
	$(GNUTLS_LIBS)					\
	$(SASL_LIBS)					\
	$(DBUS_LIBS)					\
	$(POLKIT_LIBS)					\
	$(LIBNL_LIBS)

if WITH_DTRACE_PROBES
libvirtd_LDADD += ../src/libvirt_probes.lo
endif

libvirtd_LDADD += \
	../src/libvirt-lxc.la \
	../src/libvirt-qemu.la

if ! WITH_DRIVER_MODULES
if WITH_QEMU
    libvirtd_LDADD += ../src/libvirt_driver_qemu.la
if WITH_DTRACE_PROBES
    libvirtd_LDADD += ../src/libvirt_qemu_probes.lo
endif
endif

if WITH_LXC
    libvirtd_LDADD += ../src/libvirt_driver_lxc.la
endif

if WITH_XEN
    libvirtd_LDADD += ../src/libvirt_driver_xen.la
endif

if WITH_LIBXL
    libvirtd_LDADD += ../src/libvirt_driver_libxl.la
endif

if WITH_UML
    libvirtd_LDADD += ../src/libvirt_driver_uml.la
endif

if WITH_STORAGE
    libvirtd_LDADD += ../src/libvirt_driver_storage.la
endif

if WITH_NETWORK
    libvirtd_LDADD += ../src/libvirt_driver_network.la
endif

if WITH_INTERFACE
    libvirtd_LDADD += ../src/libvirt_driver_interface.la
endif

if WITH_NODE_DEVICES
    libvirtd_LDADD += ../src/libvirt_driver_nodedev.la
endif

if WITH_SECRETS
    libvirtd_LDADD += ../src/libvirt_driver_secret.la
endif

if WITH_NWFILTER
    libvirtd_LDADD += ../src/libvirt_driver_nwfilter.la
endif
endif

libvirtd_LDADD += ../src/libvirt.la

if WITH_POLKIT
if WITH_POLKIT0
policydir = $(datadir)/PolicyKit/policy
policyauth = auth_admin_keep_session
else
policydir = $(datadir)/polkit-1/actions
policyauth = auth_admin_keep
endif
endif

libvirtd.policy: libvirtd.policy.in $(top_builddir)/config.status
	$(AM_V_GEN) sed \
	    -e 's|[@]authaction[@]|$(policyauth)|g' \
	    < $< > $@-t && \
	mv $@-t $@
BUILT_SOURCES += libvirtd.policy

install-data-local: install-init-redhat install-init-systemd install-init-upstart \
		install-data-sasl install-data-polkit \
		install-logrotate install-sysctl
	$(MKDIR_P) $(DESTDIR)$(localstatedir)/log/libvirt \
		   $(DESTDIR)$(localstatedir)/run/libvirt \
		   $(DESTDIR)$(localstatedir)/lib/libvirt

uninstall-local:: uninstall-init-redhat uninstall-init-systemd uninstall-init-upstart \
		uninstall-data-sasl uninstall-data-polkit \
		uninstall-logrotate uninstall-sysctl
	rmdir $(DESTDIR)$(localstatedir)/log/libvirt || :
	rmdir $(DESTDIR)$(localstatedir)/run/libvirt || :
	rmdir $(DESTDIR)$(localstatedir)/lib/libvirt || :

if WITH_POLKIT
install-data-polkit::
	$(MKDIR_P) $(DESTDIR)$(policydir)
	$(INSTALL_DATA) libvirtd.policy $(DESTDIR)$(policydir)/org.libvirt.unix.policy
uninstall-data-polkit::
	rm -f $(DESTDIR)$(policydir)/org.libvirt.unix.policy
	rmdir $(DESTDIR)$(policydir) || :
else
install-data-polkit::
uninstall-data-polkit::
endif

remote.c: $(DAEMON_GENERATED)
remote.h: $(DAEMON_GENERATED)

LOGROTATE_CONFS = libvirtd.qemu.logrotate libvirtd.lxc.logrotate \
		  libvirtd.uml.logrotate libvirtd.logrotate

BUILT_SOURCES += $(LOGROTATE_CONFS)

libvirtd.logrotate: libvirtd.logrotate.in
	$(AM_V_GEN)sed						\
	    -e 's|[@]localstatedir[@]|$(localstatedir)|g'	\
	    < $< > $@-t && \
	mv $@-t $@

libvirtd.qemu.logrotate: libvirtd.qemu.logrotate.in
	$(AM_V_GEN)sed						\
	    -e 's|[@]localstatedir[@]|$(localstatedir)|g'	\
	    < $< > $@-t && \
	mv $@-t $@

libvirtd.lxc.logrotate: libvirtd.lxc.logrotate.in
	$(AM_V_GEN)sed						\
	    -e 's|[@]localstatedir[@]|$(localstatedir)|g'	\
	    < $< > $@-t &&					\
	    mv $@-t $@

libvirtd.uml.logrotate: libvirtd.uml.logrotate.in
	$(AM_V_GEN)sed						\
	    -e 's|[@]localstatedir[@]|$(localstatedir)|g'	\
	    < $< > $@-t &&					\
	    mv $@-t $@

install-logrotate: $(LOGROTATE_CONFS)
	$(MKDIR_P) $(DESTDIR)$(localstatedir)/log/libvirt/qemu/ \
		   $(DESTDIR)$(localstatedir)/log/libvirt/lxc/ \
		   $(DESTDIR)$(localstatedir)/log/libvirt/uml/ \
		   $(DESTDIR)$(sysconfdir)/logrotate.d/
	$(INSTALL_DATA) libvirtd.logrotate $(DESTDIR)$(sysconfdir)/logrotate.d/libvirtd
	$(INSTALL_DATA) libvirtd.qemu.logrotate $(DESTDIR)$(sysconfdir)/logrotate.d/libvirtd.qemu
	$(INSTALL_DATA) libvirtd.lxc.logrotate $(DESTDIR)$(sysconfdir)/logrotate.d/libvirtd.lxc
	$(INSTALL_DATA) libvirtd.uml.logrotate $(DESTDIR)$(sysconfdir)/logrotate.d/libvirtd.uml

uninstall-logrotate:
	rm -f $(DESTDIR)$(sysconfdir)/logrotate.d/libvirtd \
	      $(DESTDIR)$(sysconfdir)/logrotate.d/libvirtd.qemu \
	      $(DESTDIR)$(sysconfdir)/logrotate.d/libvirtd.lxc \
	      $(DESTDIR)$(sysconfdir)/logrotate.d/libvirtd.uml
	rmdir $(DESTDIR)$(localstatedir)/log/libvirt/qemu || :
	rmdir $(DESTDIR)$(localstatedir)/log/libvirt/lxc || :
	rmdir $(DESTDIR)$(localstatedir)/log/libvirt/uml || :
	rmdir $(DESTDIR)$(sysconfdir)/logrotate.d || :

install-sysconfig:
	$(MKDIR_P) $(DESTDIR)$(sysconfdir)/sysconfig
	$(INSTALL_DATA) $(srcdir)/libvirtd.sysconf \
	  $(DESTDIR)$(sysconfdir)/sysconfig/libvirtd
uninstall-sysconfig:
	rm -f $(DESTDIR)$(sysconfdir)/sysconfig/libvirtd
	rmdir $(DESTDIR)$(sysconfdir)/sysconfig || :

if WITH_SYSCTL
<<<<<<< HEAD
=======
# Use $(prefix)/lib rather than $(libdir), since man sysctl.d insists on
# /usr/lib/sysctl.d/ even when libdir is /usr/lib64
>>>>>>> c90d7567
install-sysctl:
	$(MKDIR_P) $(DESTDIR)$(prefix)/lib/sysctl.d
	$(INSTALL_DATA) $(srcdir)/libvirtd.sysctl \
	  $(DESTDIR)$(prefix)/lib/sysctl.d/libvirtd.conf

uninstall-sysctl:
<<<<<<< HEAD
	rm -f $(DESTDIR)$(sysconfdir)/sysctl.d/libvirtd
	rmdir $(DESTDIR)$(sysconfdir)/sysctl.d || :
=======
	rm -f $(DESTDIR)$(prefix)/lib/sysctl.d/libvirtd.conf
	rmdir $(DESTDIR)$(prefix)/lib/sysctl.d || :
>>>>>>> c90d7567
else
install-sysctl:
uninstall-sysctl:
endif

if LIBVIRT_INIT_SCRIPT_RED_HAT

BUILT_SOURCES += libvirtd.init

install-init-redhat: install-sysconfig libvirtd.init
	$(MKDIR_P) $(DESTDIR)$(sysconfdir)/rc.d/init.d
	$(INSTALL_SCRIPT) libvirtd.init \
	  $(DESTDIR)$(sysconfdir)/rc.d/init.d/libvirtd

uninstall-init-redhat: uninstall-sysconfig
	rm -f $(DESTDIR)$(sysconfdir)/rc.d/init.d/libvirtd
	rmdir $(DESTDIR)$(sysconfdir)/rc.d/init.d || :
else
install-init-redhat:
uninstall-init-redhat:
endif # LIBVIRT_INIT_SCRIPT_RED_HAT


if LIBVIRT_INIT_SCRIPT_UPSTART

install-init-upstart: install-sysconfig
	$(MKDIR_P) $(DESTDIR)$(sysconfdir)/event.d
	$(INSTALL_SCRIPT) libvirtd.upstart \
	  $(DESTDIR)$(sysconfdir)/event.d/libvirtd

uninstall-init-upstart: uninstall-sysconfig
	rm -f $(DESTDIR)$(sysconfdir)/event.d/libvirtd
	rmdir $(DESTDIR)$(sysconfdir)/event.d || :
else
install-init-upstart:
uninstall-init-upstart:
endif # LIBVIRT_INIT_SCRIPT_UPSTART


if LIBVIRT_INIT_SCRIPT_SYSTEMD

SYSTEMD_UNIT_DIR = /lib/systemd/system
BUILT_SOURCES += libvirtd.service

install-init-systemd: install-sysconfig libvirtd.service
	$(MKDIR_P) $(DESTDIR)$(SYSTEMD_UNIT_DIR)
	$(INSTALL_DATA) libvirtd.service \
	  $(DESTDIR)$(SYSTEMD_UNIT_DIR)/libvirtd.service

uninstall-init-systemd: uninstall-sysconfig
	rm -f $(DESTDIR)$(SYSTEMD_UNIT_DIR)/libvirtd.service
	rmdir $(DESTDIR)$(SYSTEMD_UNIT_DIR) || :
else
install-init-systemd:
uninstall-init-systemd:
endif # LIBVIRT_INIT_SCRIPT_SYSTEMD

libvirtd.init: libvirtd.init.in $(top_builddir)/config.status
	$(AM_V_GEN)sed						\
	    -e 's|[@]localstatedir[@]|$(localstatedir)|g'	\
	    -e 's|[@]sbindir[@]|$(sbindir)|g'			\
	    -e 's|[@]sysconfdir[@]|$(sysconfdir)|g'		\
	    < $< > $@-t &&					\
	    chmod a+x $@-t &&					\
	    mv $@-t $@

libvirtd.service: libvirtd.service.in $(top_builddir)/config.status
	$(AM_V_GEN)sed						\
	    -e 's|[@]localstatedir[@]|$(localstatedir)|g'	\
	    -e 's|[@]sbindir[@]|$(sbindir)|g'			\
	    -e 's|[@]sysconfdir[@]|$(sysconfdir)|g'		\
	    < $< > $@-t &&					\
	    mv $@-t $@


check-local: check-augeas

AUG_GENTEST = $(PERL) $(top_srcdir)/build-aux/augeas-gentest.pl

test_libvirtd.aug: test_libvirtd.aug.in $(srcdir)/libvirtd.conf
	$(AM_V_GEN)$(AUG_GENTEST) $(srcdir)/libvirtd.conf $< $@

check-augeas: test_libvirtd.aug
	$(AM_V_GEN)if test -x '$(AUGPARSE)'; then \
	  '$(AUGPARSE)' -I $(srcdir) test_libvirtd.aug; \
	fi


# This must be added last, since functions it provides/replaces
# are used by nearly every other library.
libvirtd_LDADD += ../gnulib/lib/libgnu.la $(LIBSOCKET)

else # WITH_LIBVIRTD
install-data-local: install-data-sasl
uninstall-local:: uninstall-data-sasl
endif # WITH_LIBVIRTD

POD2MAN = pod2man -c "Virtualization Support" \
			-r "$(PACKAGE)-$(VERSION)" -s 8

$(srcdir)/libvirtd.8.in: libvirtd.pod.in $(top_srcdir)/configure.ac
	$(AM_V_GEN)$(POD2MAN) --name LIBVIRTD $< $@ \
	    && if grep 'POD ERROR' $@ ; then rm $@; exit 1; fi

# This is needed for clients too, so can't wrap in
# the WITH_LIBVIRTD conditional
if WITH_SASL
install-data-sasl:
	$(MKDIR_P) $(DESTDIR)$(sysconfdir)/sasl2/
	$(INSTALL_DATA) $(srcdir)/libvirtd.sasl $(DESTDIR)$(sysconfdir)/sasl2/libvirt.conf

uninstall-data-sasl:
	rm -f $(DESTDIR)$(sysconfdir)/sasl2/libvirt.conf
	rmdir $(DESTDIR)$(sysconfdir)/sasl2/ || :
else
install-data-sasl:
uninstall-data-sasl:
endif


CLEANFILES += $(BUILT_SOURCES) $(man8_MANS)
CLEANFILES += *.cov *.gcov .libs/*.gcda .libs/*.gcno *.gcno *.gcda
MAINTAINERCLEANFILES = $(srcdir)/libvirtd.8.in $(DAEMON_GENERATED)<|MERGE_RESOLUTION|>--- conflicted
+++ resolved
@@ -287,24 +287,16 @@
 	rmdir $(DESTDIR)$(sysconfdir)/sysconfig || :
 
 if WITH_SYSCTL
-<<<<<<< HEAD
-=======
 # Use $(prefix)/lib rather than $(libdir), since man sysctl.d insists on
 # /usr/lib/sysctl.d/ even when libdir is /usr/lib64
->>>>>>> c90d7567
 install-sysctl:
 	$(MKDIR_P) $(DESTDIR)$(prefix)/lib/sysctl.d
 	$(INSTALL_DATA) $(srcdir)/libvirtd.sysctl \
 	  $(DESTDIR)$(prefix)/lib/sysctl.d/libvirtd.conf
 
 uninstall-sysctl:
-<<<<<<< HEAD
-	rm -f $(DESTDIR)$(sysconfdir)/sysctl.d/libvirtd
-	rmdir $(DESTDIR)$(sysconfdir)/sysctl.d || :
-=======
 	rm -f $(DESTDIR)$(prefix)/lib/sysctl.d/libvirtd.conf
 	rmdir $(DESTDIR)$(prefix)/lib/sysctl.d || :
->>>>>>> c90d7567
 else
 install-sysctl:
 uninstall-sysctl:
