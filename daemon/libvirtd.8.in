--- conflicted
+++ resolved
@@ -123,13 +123,8 @@
 .rm #[ #] #H #V #F C
 .\" ========================================================================
 .\"
-<<<<<<< HEAD
-.IX Title "LIBVIRTD.POD.IN 8"
-.TH LIBVIRTD.POD.IN 8 "2012-04-27" "libvirt-0.9.11.3" "Virtualization Support"
-=======
 .IX Title "LIBVIRTD 8"
 .TH LIBVIRTD 8 "2012-08-15" "libvirt-1.0.5" "Virtualization Support"
->>>>>>> c90d7567
 .\" For nroff, turn off justification.  Always turn off hyphenation; it makes
 .\" way too many mistakes in technical documents.
 .if n .ad l
